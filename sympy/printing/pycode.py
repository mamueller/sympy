--- conflicted
+++ resolved
@@ -139,17 +139,13 @@
         return '(0.0 if {e} == 0 else {f}(1, {e}))'.format(
             f=self._module_format('math.copysign'), e=self._print(e.args[0]))
 
-<<<<<<< HEAD
+    def _print_NegativeInfinity(self, expr, **kwargs):
+        return "float('-inf')"
+
+    def _print_ComplexInfinity(self, expr, **kwargs):
+        return self._print_NaN(expr)
+
     def _print_Mod(self, expr, **kwargs):
-=======
-    def _print_NegativeInfinity(self, expr):
-        return "float('-inf')"
-
-    def _print_ComplexInfinity(self, expr):
-        return self._print_NaN(expr)
-
-    def _print_Mod(self, expr):
->>>>>>> 3344afa6
         PREC = precedence(expr)
         return ('{0} % {1}'.format(*map(lambda x: self.parenthesize(x, PREC, **kwargs), expr.args)))
 
