from __future__ import division


from sympy import (acos, acosh, asinh, atan, cos, Derivative, diff, dsolve, Eq,
                   erf, exp, Function, I, Integral, LambertW, log, O, pi,
                   Rational, RootOf, S, simplify, sin, sqrt, Symbol, tan, asin,
                   Piecewise, symbols)
x, y, z = symbols('x:z', real=True)
from sympy.solvers.ode import (_undetermined_coefficients_match, checkodesol,
                               classify_ode, constant_renumber, constantsimp,
                               homogeneous_order, ode_order)
from sympy.utilities.pytest import XFAIL, skip, raises, slow

C1, C2, C3, C4, C5, C6, C7, C8, C9, C10 = symbols('C1:11')
f = Function('f')
g = Function('g')

# Note: the tests below may fail (but still be correct) if ODE solver,
# the integral engine, solve(), or even simplify() changes. Also, in
# differently formatted solutions, the arbitrary constants might not be
# equal.  Using specific hints in tests can help to avoid this.

# Tests of order higher than 1 should run the solutions through
# constant_renumber because it will normalize it (constant_renumber causes
# dsolve() to return different results on different machines)


def test_checkodesol():
    # For the most part, checkodesol is well tested in the tests below.
    # These tests only handle cases not checked below.
    raises(ValueError, lambda: checkodesol(f(x, y).diff(x), Eq(f(x, y), x)))
    raises(ValueError, lambda: checkodesol(f(x).diff(x), Eq(f(x, y),
           x), f(x, y)))
    assert checkodesol(f(x).diff(x), Eq(f(x, y), x)) == \
        (False, -f(x).diff(x) + f(x, y).diff(x) - 1)
    assert checkodesol(f(x).diff(x), Eq(f(x), x)) is not True
    assert checkodesol(f(x).diff(x), Eq(f(x), x)) == (False, 1)
    sol1 = Eq(f(x)**5 + 11*f(x) - 2*f(x) + x, 0)
    assert checkodesol(diff(sol1.lhs, x), sol1) == (True, 0)
    assert checkodesol(diff(sol1.lhs, x)*exp(f(x)), sol1) == (True, 0)
    assert checkodesol(diff(sol1.lhs, x, 2), sol1) == (True, 0)
    assert checkodesol(diff(sol1.lhs, x, 2)*exp(f(x)), sol1) == (True, 0)
    assert checkodesol(diff(sol1.lhs, x, 3), sol1) == (True, 0)
    assert checkodesol(diff(sol1.lhs, x, 3)*exp(f(x)), sol1) == (True, 0)
    assert checkodesol(diff(sol1.lhs, x, 3), Eq(f(x), x*log(x))) == \
        (False, -9 + 60*x**4*log(x)**2 + 240*x**4*log(x)**3 +
        235*x**4*log(x)**4 + 60*x**4*log(x)**5)
    assert checkodesol(diff(exp(f(x)) + x, x)*x, Eq(exp(f(x)) + x)) == \
        (True, 0)
    assert checkodesol(diff(exp(f(x)) + x, x)*x, Eq(exp(f(x)) + x),
        solve_for_func=False) == (True, 0)
    assert checkodesol(f(x).diff(x, 2), [Eq(f(x), C1 + C2*x),
        Eq(f(x), C2 + C1*x), Eq(f(x), C1*x + C2*x**2)]) == \
        [(True, 0), (True, 0), (False, 2*C2)]
    assert checkodesol(f(x).diff(x, 2), set([Eq(f(x), C1 + C2*x),
        Eq(f(x), C2 + C1*x), Eq(f(x), C1*x + C2*x**2)])) == \
        set([(True, 0), (True, 0), (False, 2*C2)])
    assert checkodesol(f(x).diff(x) - 1/f(x)/2, Eq(f(x)**2, x)) == \
        [(True, 0), (True, 0)]
    assert checkodesol(f(x).diff(x) - f(x), Eq(C1*exp(x), f(x))) == (True, 0)
    # Based on test_1st_homogeneous_coeff_ode2_eq3sol.  Make sure that
    # checkodesol tries back substituting f(x) when it can.
    eq3 = x*exp(f(x)/x) + f(x) - x*f(x).diff(x)
    sol3 = Eq(f(x), log(log(C1/x)**(-x)))
    assert not checkodesol(eq3, sol3)[1].has(f(x))


def test_dsolve_options():
    eq = x*f(x).diff(x) + f(x)
    a = dsolve(eq, hint='all')
    b = dsolve(eq, hint='all', simplify=False)
    c = dsolve(eq, hint='all_Integral')
    keys = ['1st_exact', '1st_exact_Integral', '1st_homogeneous_coeff_best',
        '1st_homogeneous_coeff_subs_dep_div_indep',
        '1st_homogeneous_coeff_subs_dep_div_indep_Integral',
        '1st_homogeneous_coeff_subs_indep_div_dep',
        '1st_homogeneous_coeff_subs_indep_div_dep_Integral', '1st_linear',
        '1st_linear_Integral', 'best', 'best_hint', 'default',
        'nth_linear_euler_eq_homogeneous', 'order',
        'separable', 'separable_Integral']
    Integral_keys = ['1st_exact_Integral',
    '1st_homogeneous_coeff_subs_dep_div_indep_Integral',
    '1st_homogeneous_coeff_subs_indep_div_dep_Integral', '1st_linear_Integral',
    'best', 'best_hint', 'default', 'nth_linear_euler_eq_homogeneous', \
    'order', 'separable_Integral']
    assert sorted(a.keys()) == keys
    assert a['order'] == ode_order(eq, f(x))
    assert a['best'] == Eq(f(x), C1/x)
    assert dsolve(eq, hint='best') == Eq(f(x), C1/x)
    assert a['default'] == 'separable'
    assert a['best_hint'] == 'separable'
    assert not a['1st_exact'].has(Integral)
    assert not a['separable'].has(Integral)
    assert not a['1st_homogeneous_coeff_best'].has(Integral)
    assert not a['1st_homogeneous_coeff_subs_dep_div_indep'].has(Integral)
    assert not a['1st_homogeneous_coeff_subs_indep_div_dep'].has(Integral)
    assert not a['1st_linear'].has(Integral)
    assert a['1st_linear_Integral'].has(Integral)
    assert a['1st_exact_Integral'].has(Integral)
    assert a['1st_homogeneous_coeff_subs_dep_div_indep_Integral'].has(Integral)
    assert a['1st_homogeneous_coeff_subs_indep_div_dep_Integral'].has(Integral)
    assert a['separable_Integral'].has(Integral)
    assert sorted(b.keys()) == keys
    assert b['order'] == ode_order(eq, f(x))
    assert b['best'] == Eq(f(x), C1/x)
    assert dsolve(eq, hint='best', simplify=False) == Eq(f(x), C1/x)
    assert b['default'] == 'separable'
    assert b['best_hint'] == '1st_linear'
    assert a['separable'] != b['separable']
    assert a['1st_homogeneous_coeff_subs_dep_div_indep'] != \
        b['1st_homogeneous_coeff_subs_dep_div_indep']
    assert a['1st_homogeneous_coeff_subs_indep_div_dep'] != \
        b['1st_homogeneous_coeff_subs_indep_div_dep']
    assert not b['1st_exact'].has(Integral)
    assert not b['separable'].has(Integral)
    assert not b['1st_homogeneous_coeff_best'].has(Integral)
    assert not b['1st_homogeneous_coeff_subs_dep_div_indep'].has(Integral)
    assert not b['1st_homogeneous_coeff_subs_indep_div_dep'].has(Integral)
    assert not b['1st_linear'].has(Integral)
    assert b['1st_linear_Integral'].has(Integral)
    assert b['1st_exact_Integral'].has(Integral)
    assert b['1st_homogeneous_coeff_subs_dep_div_indep_Integral'].has(Integral)
    assert b['1st_homogeneous_coeff_subs_indep_div_dep_Integral'].has(Integral)
    assert b['separable_Integral'].has(Integral)
    assert sorted(c.keys()) == Integral_keys
    raises(ValueError, lambda: dsolve(eq, hint='notarealhint'))
    raises(ValueError, lambda: dsolve(eq, hint='Liouville'))
    assert dsolve(f(x).diff(x) - 1/f(x)**2, hint='all')['best'] == \
        dsolve(f(x).diff(x) - 1/f(x)**2, hint='best')
    assert dsolve(f(x) + f(x).diff(x) + sin(x).diff(x) + 1, f(x),
                  hint="1st_linear_Integral") == \
        Eq(f(x), (C1 + Integral((-sin(x).diff(x) - 1)*
                exp(Integral(1, x)), x))*exp(-Integral(1, x)))


def test_classify_ode():
    assert classify_ode(f(x).diff(x, 2), f(x)) == \
        ('nth_linear_constant_coeff_homogeneous', 'Liouville',
            'Liouville_Integral')
    assert classify_ode(f(x), f(x)) == ()
    assert classify_ode(Eq(f(x).diff(x), 0), f(x)) == ('separable',
        '1st_linear', '1st_homogeneous_coeff_best',
        '1st_homogeneous_coeff_subs_indep_div_dep',
        '1st_homogeneous_coeff_subs_dep_div_indep',
        'nth_linear_constant_coeff_homogeneous',
        'separable_Integral',
        '1st_linear_Integral',
        '1st_homogeneous_coeff_subs_indep_div_dep_Integral',
        '1st_homogeneous_coeff_subs_dep_div_indep_Integral')
    assert classify_ode(f(x).diff(x)**2, f(x)) == ()
    # 1650: f(x) should be cleared from highest derivative before classifying
    a = classify_ode(Eq(f(x).diff(x) + f(x), x), f(x))
    b = classify_ode(f(x).diff(x)*f(x) + f(x)*f(x) - x*f(x), f(x))
    c = classify_ode(f(x).diff(x)/f(x) + f(x)/f(x) - x/f(x), f(x))
    assert a == b == c != ()
    assert classify_ode(
        2*x*f(x)*f(x).diff(x) + (1 + x)*f(x)**2 - exp(x), f(x)
    ) == ('Bernoulli', 'Bernoulli_Integral')
    assert 'Riccati_special_minus2' in \
        classify_ode(2*f(x).diff(x) + f(x)**2 - f(x)/x + 3*x**(-2), f(x))
    raises(ValueError, lambda: classify_ode(x + f(x, y).diff(x).diff(
        y), f(x, y)))
    # 2077
    k = Symbol('k')
    assert classify_ode(f(x).diff(x)/(k*f(x) + k*x*f(x)) + 2*f(x)/(k*f(x) +
        k*x*f(x)) + x*f(x).diff(x)/(k*f(x) + k*x*f(x)) + z, f(x)) == \
        ('separable', '1st_exact', 'separable_Integral', '1st_exact_Integral')
    # preprocessing
    ans = ('separable', '1st_exact', '1st_linear', 'Bernoulli',
        '1st_homogeneous_coeff_best',
        '1st_homogeneous_coeff_subs_indep_div_dep',
        '1st_homogeneous_coeff_subs_dep_div_indep',
        'nth_linear_constant_coeff_undetermined_coefficients',
        'nth_linear_constant_coeff_variation_of_parameters',
        'separable_Integral', '1st_exact_Integral',
        '1st_linear_Integral',
        'Bernoulli_Integral',
        '1st_homogeneous_coeff_subs_indep_div_dep_Integral',
       '1st_homogeneous_coeff_subs_dep_div_indep_Integral',
       'nth_linear_constant_coeff_variation_of_parameters_Integral')
    #     w/o f(x) given
    assert classify_ode(diff(f(x) + x, x) + diff(f(x), x)) == ans
    #     w/ f(x) and prep=True
    assert classify_ode(diff(f(x) + x, x) + diff(f(x), x), f(x),
                        prep=True) == ans


def test_ode_order():
    f = Function('f')
    g = Function('g')
    x = Symbol('x')
    assert ode_order(3*x*exp(f(x)), f(x)) == 0
    assert ode_order(x*diff(f(x), x) + 3*x*f(x) - sin(x)/x, f(x)) == 1
    assert ode_order(x**2*f(x).diff(x, x) + x*diff(f(x), x) - f(x), f(x)) == 2
    assert ode_order(diff(x*exp(f(x)), x, x), f(x)) == 2
    assert ode_order(diff(x*diff(x*exp(f(x)), x, x), x), f(x)) == 3
    assert ode_order(diff(f(x), x, x), g(x)) == 0
    assert ode_order(diff(f(x), x, x)*diff(g(x), x), f(x)) == 2
    assert ode_order(diff(f(x), x, x)*diff(g(x), x), g(x)) == 1
    assert ode_order(diff(x*diff(x*exp(f(x)), x, x), x), g(x)) == 0
    # issue 2736: ode_order has to also work for unevaluated derivatives
    # (ie, without using doit()).
    assert ode_order(Derivative(x*f(x), x), f(x)) == 1
    assert ode_order(x*sin(Derivative(x*f(x)**2, x, x)), f(x)) == 2
    assert ode_order(Derivative(x*Derivative(x*exp(f(x)), x, x), x), g(x)) == 0
    assert ode_order(Derivative(f(x), x, x), g(x)) == 0
    assert ode_order(Derivative(x*exp(f(x)), x, x), f(x)) == 2
    assert ode_order(Derivative(f(x), x, x)*Derivative(g(x), x), g(x)) == 1
    assert ode_order(Derivative(x*Derivative(f(x), x, x), x), f(x)) == 3
    assert ode_order(
        x*sin(Derivative(x*Derivative(f(x), x)**2, x, x)), f(x)) == 3


# In all tests below, checkodesol has the order option set to prevent
# superfluous calls to ode_order(), and the solve_for_func flag set to False
# because dsolve() already tries to solve for the function, unless the
# simplify=False option is set.
def test_old_ode_tests():
    # These are simple tests from the old ode module
    eq1 = Eq(f(x).diff(x), 0)
    eq2 = Eq(3*f(x).diff(x) - 5, 0)
    eq3 = Eq(3*f(x).diff(x), 5)
    eq4 = Eq(9*f(x).diff(x, x) + f(x), 0)
    eq5 = Eq(9*f(x).diff(x, x), f(x))
    # Type: a(x)f'(x)+b(x)*f(x)+c(x)=0
    eq6 = Eq(x**2*f(x).diff(x) + 3*x*f(x) - sin(x)/x, 0)
    eq7 = Eq(f(x).diff(x, x) - 3*diff(f(x), x) + 2*f(x), 0)
    # Type: 2nd order, constant coefficients (two real different roots)
    eq8 = Eq(f(x).diff(x, x) - 4*diff(f(x), x) + 4*f(x), 0)
    # Type: 2nd order, constant coefficients (two real equal roots)
    eq9 = Eq(f(x).diff(x, x) + 2*diff(f(x), x) + 3*f(x), 0)
    # Type: 2nd order, constant coefficients (two complex roots)
    eq10 = Eq(3*f(x).diff(x) - 1, 0)
    eq11 = Eq(x*f(x).diff(x) - 1, 0)
    sol1 = Eq(f(x), C1)
    sol2 = Eq(f(x), C1 + 5*x/3)
    sol3 = Eq(f(x), C1 + 5*x/3)
    sol4 = Eq(f(x), C1*sin(x/3) + C2*cos(x/3))
    sol5 = Eq(f(x), C1*exp(-x/3) + C2*exp(x/3))
    sol6 = Eq(f(x), (C1 - cos(x))/x**3)
    sol7 = Eq(f(x), C1*exp(x) + C2*exp(2*x))
    sol8 = Eq(f(x), (C1 + C2*x)*exp(2*x))
    sol9 = Eq(f(x), (C1*sin(x*sqrt(2)) + C2*cos(x*sqrt(2)))*exp(-x))
    sol10 = Eq(f(x), C1 + x/3)
    sol11 = Eq(f(x), C1 + log(x))
    assert dsolve(eq1) == sol1
    assert dsolve(eq1.lhs) == sol1
    assert dsolve(eq2) == sol2
    assert dsolve(eq3) == sol3
    assert dsolve(eq4) == sol4
    assert dsolve(eq5) == sol5
    assert dsolve(eq6) == sol6
    assert dsolve(eq7) == sol7
    assert dsolve(eq8) == sol8
    assert dsolve(eq9) == sol9
    assert dsolve(eq10) == sol10
    assert dsolve(eq11) == sol11
    assert checkodesol(eq1, sol1, order=1, solve_for_func=False)[0]
    assert checkodesol(eq2, sol2, order=1, solve_for_func=False)[0]
    assert checkodesol(eq3, sol3, order=1, solve_for_func=False)[0]
    assert checkodesol(eq4, sol4, order=2, solve_for_func=False)[0]
    assert checkodesol(eq5, sol5, order=2, solve_for_func=False)[0]
    assert checkodesol(eq6, sol6, order=1, solve_for_func=False)[0]
    assert checkodesol(eq7, sol7, order=2, solve_for_func=False)[0]
    assert checkodesol(eq8, sol8, order=2, solve_for_func=False)[0]
    assert checkodesol(eq9, sol9, order=2, solve_for_func=False)[0]
    assert checkodesol(eq10, sol10, order=1, solve_for_func=False)[0]
    assert checkodesol(eq11, sol11, order=1, solve_for_func=False)[0]


def test_1st_linear():
    # Type: first order linear form f'(x)+p(x)f(x)=q(x)
    eq = Eq(f(x).diff(x) + x*f(x), x**2)
    sol = Eq(f(x), exp(-x**2/2)*(sqrt(2)*sqrt(pi)*I*erf(I*x/sqrt(2))/2
    + x*exp(x**2/2) + C1))
    assert dsolve(eq, hint='1st_linear') == sol
    assert checkodesol(eq, sol, order=1, solve_for_func=False)[0]


def test_Bernoulli():
    # Type: Bernoulli, f'(x) + p(x)*f(x) == q(x)*f(x)**n
    eq = Eq(x*f(x).diff(x) + f(x) - f(x)**2, 0)
    sol = dsolve(eq, f(x), hint='Bernoulli')
    assert sol == Eq(f(x), 1/(x*(C1 + 1/x)))
    assert checkodesol(eq, sol, order=1, solve_for_func=False)[0]


def test_Riccati_special_minus2():
    # Type: Riccati special alpha = -2, a*dy/dx + b*y**2 + c*y/x +d/x**2
    eq = 2*f(x).diff(x) + f(x)**2 - f(x)/x + 3*x**(-2)
    sol = dsolve(eq, f(x), hint='Riccati_special_minus2')
    assert checkodesol(eq, sol, order=1, solve_for_func=False)[0]


def test_1st_exact1():
    # Type: Exact differential equation, p(x,f) + q(x,f)*f' == 0,
    # where dp/df == dq/dx
    eq1 = sin(x)*cos(f(x)) + cos(x)*sin(f(x))*f(x).diff(x)
    eq2 = (2*x*f(x) + 1)/f(x) + (f(x) - x)/f(x)**2*f(x).diff(x)
    eq3 = 2*x + f(x)*cos(x) + (2*f(x) + sin(x) - sin(f(x)))*f(x).diff(x)
    eq4 = cos(f(x)) - (x*sin(f(x)) - f(x)**2)*f(x).diff(x)
    eq5 = 2*x*f(x) + (x**2 + f(x)**2)*f(x).diff(x)
    sol1 = Eq(f(x), acos((C1)/cos(x)))
    sol2 = Eq(log(f(x)) + x/f(x) + x**2, C1)
    sol3 = Eq(f(x)*sin(x) + cos(f(x)) + x**2 + f(x)**2, C1)
    sol4 = Eq(x*cos(f(x)) + f(x)**3/3, C1)
    sol5 = Eq(x**2*f(x) + f(x)**3/3, C1)
    assert dsolve(eq1, f(x), hint='1st_exact') == sol1
    assert dsolve(eq2, f(x), hint='1st_exact') == sol2
    assert dsolve(eq3, f(x), hint='1st_exact') == sol3
    assert dsolve(eq4, hint='1st_exact') == sol4
    assert dsolve(eq5, hint='1st_exact', simplify=False) == sol5
    assert checkodesol(eq1, sol1, order=1, solve_for_func=False)[0]
    assert checkodesol(eq2, sol2, order=1, solve_for_func=False)[0]
    assert checkodesol(eq3, sol3, order=1, solve_for_func=False)[0]
    assert checkodesol(eq4, sol4, order=1, solve_for_func=False)[0]
    assert checkodesol(eq5, sol5, order=1, solve_for_func=False)[0]


@slow
@XFAIL
def test_1st_exact2():
    """
    This is an exact equation that fails under the exact engine. It is caught
    by first order homogeneous albeit with a much contorted solution.  The
    exact engine fails because of a poorly simplified integral of q(0,y)dy,
    where q is the function multiplying f'.  The solutions should be
    Eq(sqrt(x**2+f(x)**2)**3+y**3, C1).  The equation below is
    equivalent, but it is so complex that checkodesol fails, and takes a long
    time to do so.
    """
    eq = (x*sqrt(x**2 + f(x)**2) - (x**2*f(x)/(f(x) -
          sqrt(x**2 + f(x)**2)))*f(x).diff(x))
    sol = dsolve(eq)
    assert sol == Eq(log(x),
        C1 - 9*sqrt(1 + f(x)**2/x**2)*asinh(f(x)/x)/(-27*f(x)/x +
        27*sqrt(1 + f(x)**2/x**2)) - 9*sqrt(1 + f(x)**2/x**2)*
        log(1 - sqrt(1 + f(x)**2/x**2)*f(x)/x + 2*f(x)**2/x**2)/
        (-27*f(x)/x + 27*sqrt(1 + f(x)**2/x**2)) +
        9*asinh(f(x)/x)*f(x)/(x*(-27*f(x)/x + 27*sqrt(1 + f(x)**2/x**2))) +
        9*f(x)*log(1 - sqrt(1 + f(x)**2/x**2)*f(x)/x + 2*f(x)**2/x**2)/
        (x*(-27*f(x)/x + 27*sqrt(1 + f(x)**2/x**2))))
    assert checkodesol(eq, sol, order=1, solve_for_func=False)[0]


def test_separable1():
    # test_separable1-5 are from Ordinary Differential Equations, Tenenbaum and
    # Pollard, pg. 55
    eq1 = f(x).diff(x) - f(x)
    eq2 = x*f(x).diff(x) - f(x)
    eq3 = f(x).diff(x) + sin(x)
    eq4 = f(x)**2 + 1 - (x**2 + 1)*f(x).diff(x)
    eq5 = f(x).diff(x)/tan(x) - f(x) - 2
    sol1 = Eq(f(x), C1*exp(x))
    sol2 = Eq(f(x), C1*x)
    sol3 = Eq(f(x), C1 + cos(x))
    sol4 = Eq(atan(f(x)), C1 + atan(x))
    sol5 = Eq(f(x), -2 + C1*sqrt(1 + tan(x)**2))
    #sol5 = Eq(f(x), C1*(C2 + sqrt(1 + tan(x)**2)))
    #sol5 = Eq(-log(2 + f(x)), C1 - log(1 + tan(x)**2)/2)
    assert dsolve(eq1, hint='separable') == sol1
    assert dsolve(eq2, hint='separable') == sol2
    assert dsolve(eq3, hint='separable') == sol3
    assert dsolve(eq4, hint='separable', simplify=False) == sol4
    assert dsolve(eq5, hint='separable') == simplify(sol5).expand()
    assert checkodesol(eq1, sol1, order=1, solve_for_func=False)[0]
    assert checkodesol(eq2, sol2, order=1, solve_for_func=False)[0]
    assert checkodesol(eq3, sol3, order=1, solve_for_func=False)[0]
    assert checkodesol(eq4, sol4, order=1, solve_for_func=False)[0]
    assert checkodesol(eq5, sol5, order=1, solve_for_func=False)[0]


def test_separable2():
    a = Symbol('a')
    eq6 = f(x)*x**2*f(x).diff(x) - f(x)**3 - 2*x**2*f(x).diff(x)
    eq7 = f(x)**2 - 1 - (2*f(x) + x*f(x))*f(x).diff(x)
    eq8 = x*log(x)*f(x).diff(x) + sqrt(1 + f(x)**2)
    eq9 = exp(x + 1)*tan(f(x)) + cos(f(x))*f(x).diff(x)
    eq10 = (x*cos(f(x)) + x**2*sin(f(x))*f(x).diff(x) -
            a**2*sin(f(x))*f(x).diff(x))
    # solve() messes this one up a little bit, so lets test _Integral here
    # We have to test strings with _Integral because y is a dummy variable.
    sol6str = ("Integral((_y - 2)/_y**3, (_y, f(x))) "
               "== C1 + Integral(x**(-2), x)")
    sol7 = Eq(-log(-1 + f(x)**2)/2, C1 - log(2 + x))
    sol8 = Eq(asinh(f(x)), C1 + log(x) - log(x*log(x)))
    # integrate cannot handle the integral on the lhs (cos/tan)
    sol9str = ("Integral(cos(_y)/tan(_y), (_y, f(x)))"
               " == C1 + Integral(-E*exp(x), x)")
    sol10 = Eq(-log(-1 + sin(f(x))**2)/2, C1 - log(x**2 - a**2)/2)
    assert str(dsolve(eq6, hint='separable_Integral')) == sol6str
    assert dsolve(eq7, hint='separable', simplify=False) == sol7
    assert dsolve(eq8, hint='separable', simplify=False) == sol8
    assert str(dsolve(eq9, hint='separable_Integral')) == sol9str
    assert dsolve(eq10, hint='separable', simplify=False) == sol10
    assert checkodesol(eq7, sol7, order=1, solve_for_func=False)[0]
    assert checkodesol(eq8, sol8, order=1, solve_for_func=False)[0]
    assert checkodesol(eq10, sol10, order=1, solve_for_func=False)[0]


def test_separable3():
    eq11 = f(x).diff(x) - f(x)*tan(x)
    eq12 = (x - 1)*cos(f(x))*f(x).diff(x) - 2*x*sin(f(x))
    eq13 = f(x).diff(x) - f(x)*log(f(x))/tan(x)
    sol11 = Eq(f(x), C1*sqrt(1 + tan(x)**2))
    sol12 = Eq(log(-1 + cos(f(x))**2)/2, C1 + 2*x + 2*log(x - 1))
<<<<<<< HEAD
    sol13 = Eq(log(f(x)*log(f(x))) - log(f(x)), C1 + log(cos(x)**2 - 1)/2 )
=======
    sol13 = Eq(log(log(f(x))), C1 + log(cos(x)**2 - 1)/2)
>>>>>>> 72a7b9ba
    assert dsolve(eq11, hint='separable') == simplify(sol11)
    assert dsolve(eq12, hint='separable', simplify=False) == sol12
    assert dsolve(eq13, hint='separable', simplify=False) == sol13
    assert checkodesol(eq11, sol11, order=1, solve_for_func=False)[0]
    assert checkodesol(eq13, sol13, order=1, solve_for_func=False)[0]


def test_separable4():
    # This has a slow integral (1/((1 + y**2)*atan(y))), so we isolate it.
    eq14 = x*f(x).diff(x) + (1 + f(x)**2)*atan(f(x))
    sol14 = Eq(log(atan(f(x))), C1 - log(x))
    assert dsolve(eq14, hint='separable', simplify=False) == sol14
    assert checkodesol(eq14, sol14, order=1, solve_for_func=False)[0]


def test_separable5():
    eq15 = f(x).diff(x) + x*(f(x) + 1)
    eq16 = exp(f(x)**2)*(x**2 + 2*x + 1) + (x*f(x) + f(x))*f(x).diff(x)
    eq17 = f(x).diff(x) + f(x)
    eq18 = sin(x)*cos(2*f(x)) + cos(x)*sin(2*f(x))*f(x).diff(x)
    eq19 = (1 - x)*f(x).diff(x) - x*(f(x) + 1)
    eq20 = f(x)*diff(f(x), x) + x - 3*x*f(x)**2
    eq21 = f(x).diff(x) - exp(x + f(x))
    sol15 = Eq(f(x), -1 + C1*exp(-x**2/2))
    sol16 = Eq(-exp(-f(x)**2)/2, C1 - x - x**2/2)
    sol17 = Eq(f(x), C1*exp(-x))
    sol18 = Eq(-log(-1 + sin(2*f(x))**2)/4, C1 + log(-1 + sin(x)**2)/2)
    sol19a = Eq(f(x), -(1 - x - C1*exp(-x))/(1 - x))
    sol19b = Eq(f(x), -1 + C1*exp(-x)/(-1 + x))
    sol19c = Eq(f(x), -1/(1 - x) + x/(1 - x) + C1*exp(-x)/(1 - x))
    sol19d = Eq(f(x), (C1*(1 - x) + x*(-x*exp(x) + exp(x)) - exp(x) + x*exp(x))/
                ((1 - x)*(-x*exp(x) + exp(x))))
    sol19e = Eq(f(x), (C1*(1 - x) - x*(-x*exp(x) + exp(x)) -
                       x*exp(x) + exp(x))/((1 - x)*(-exp(x) + x*exp(x))))
    sol19f = Eq(f(x), (C1 + (x - 1)*exp(x))*exp(-x)/(-x + 1))
    sol19g = Eq(f(x), (C1*exp(-x) - x + 1)/(x - 1))
    sol19h = Eq(f(x), (C1*exp(-x) - x + 1)/(-x + 1))
    sol20 = Eq(log(-1 + 3*f(x)**2)/6, C1 + x**2/2)
    sol21 = Eq(-exp(-f(x)), C1 + exp(x))
    assert dsolve(eq15, hint='separable') == sol15
    assert dsolve(eq16, hint='separable', simplify=False) == sol16
    assert dsolve(eq17, hint='separable') == sol17
    assert dsolve(eq18, hint='separable', simplify=False) == sol18
    assert dsolve(eq19, hint='separable') in [sol19h, sol19g, sol19f, sol19a,
        sol19b, sol19c, sol19d, sol19e]
    assert dsolve(eq20, hint='separable', simplify=False) == sol20
    assert dsolve(eq21, hint='separable', simplify=False) == sol21
    assert checkodesol(eq15, sol15, order=1, solve_for_func=False)[0]
    assert checkodesol(eq16, sol16, order=1, solve_for_func=False)[0]
    assert checkodesol(eq17, sol17, order=1, solve_for_func=False)[0]
    assert checkodesol(eq18, sol18, order=1, solve_for_func=False)[0]
    assert checkodesol(eq19, sol19a, order=1, solve_for_func=False)[0]
    assert checkodesol(eq20, sol20, order=1, solve_for_func=False)[0]
    assert checkodesol(eq21, sol21, order=1, solve_for_func=False)[0]


def test_separable_1_5_checkodesol():
    eq12 = (x - 1)*cos(f(x))*f(x).diff(x) - 2*x*sin(f(x))
    sol12 = Eq(-log(1 - cos(f(x))**2)/2, C1 - 2*x - 2*log(1 - x))
    assert checkodesol(eq12, sol12, order=1, solve_for_func=False)[0]


def test_homogeneous_order():
    assert homogeneous_order(exp(y/x) + tan(y/x), x, y) == 0
    assert homogeneous_order(x**2 + sin(x)*cos(y), x, y) is None
    assert homogeneous_order(x - y - x*sin(y/x), x, y) == 1
    assert homogeneous_order((x*y + sqrt(x**4 + y**4) + x**2*(log(x) - log(y)))/
        (pi*x**Rational(2, 3)*sqrt(y)**3), x, y) == Rational(-1, 6)
    assert homogeneous_order(y/x*cos(y/x) - x/y*sin(y/x) + cos(y/x), x, y) == 0
    assert homogeneous_order(f(x), x, f(x)) == 1
    assert homogeneous_order(f(x)**2, x, f(x)) == 2
    assert homogeneous_order(x*y*z, x, y) == 2
    assert homogeneous_order(x*y*z, x, y, z) == 3
    assert homogeneous_order(x**2*f(x)/sqrt(x**2 + f(x)**2), f(x)) is None
    assert homogeneous_order(f(x, y)**2, x, f(x, y), y) == 2
    assert homogeneous_order(f(x, y)**2, x, f(x), y) is None
    assert homogeneous_order(f(x, y)**2, x, f(x, y)) is None
    assert homogeneous_order(f(y, x)**2, x, y, f(x, y)) is None
    assert homogeneous_order(f(y), f(x), x) is None
    assert homogeneous_order(-f(x)/x + 1/sin(f(x)/ x), f(x), x) == 0
    assert homogeneous_order(log(1/y) + log(x**2), x, y) is None
    assert homogeneous_order(log(1/y) + log(x), x, y) == 0
    assert homogeneous_order(log(x/y), x, y) == 0
    assert homogeneous_order(2*log(1/y) + 2*log(x), x, y) == 0
    a = Symbol('a')
    assert homogeneous_order(a*log(1/y) + a*log(x), x, y) == 0
    assert homogeneous_order(f(x).diff(x), x, y) is None
    assert homogeneous_order(-f(x).diff(x) + x, x, y) is None
    assert homogeneous_order(O(x), x, y) is None
    assert homogeneous_order(x + O(x**2), x, y) is None
    assert homogeneous_order(x**pi, x) == pi
    assert homogeneous_order(x**x, x) is None
    raises(ValueError, lambda: homogeneous_order(x*y))


def test_1st_homogeneous_coeff_ode():
    #skip("These tests pass but take too long.")
    # Type: First order homogeneous, y'=f(y/x)
    eq1 = f(x)/x*cos(f(x)/x) - (x/f(x)*sin(f(x)/x) + cos(f(x)/x))*f(x).diff(x)
    eq2 = x*f(x).diff(x) - f(x) - x*sin(f(x)/x)
    eq3 = f(x) + (x*log(f(x)/x) - 2*x)*diff(f(x), x)
    eq4 = 2*f(x)*exp(x/f(x)) + f(x)*f(x).diff(x) - 2*x*exp(x/f(x))*f(x).diff(x)
    eq5 = 2*x**2*f(x) + f(x)**3 + (x*f(x)**2 - 2*x**3)*f(x).diff(x)
    eq6 = x*exp(f(x)/x) - f(x)*sin(f(x)/x) + x*sin(f(x)/x)*f(x).diff(x)
    eq7 = (x + sqrt(f(x)**2 - x*f(x)))*f(x).diff(x) - f(x)
    eq8 = x + f(x) - (x - f(x))*f(x).diff(x)
    sol1a = Eq(f(x)*sin(f(x)/x), C1)
    sol1b = Eq(sqrt(cos(f(x)/x)**2 - 1)*f(x), C1)
    sol2 = Eq(x*sqrt(1 + cos(f(x)/x))/sqrt(-1 + cos(f(x)/x)), C1)
<<<<<<< HEAD
    # See test_1st_homogeneous_coeff_ode_check3 below for why these are both valid
    sol3a = Eq(f(x), x*exp(1 - LambertW(C1*x)))
    sol3b = Eq(f(x), C1*LambertW(C2*x))
    sol3bs = constant_renumber(sol3b, 'C', 1, 2)
=======
    sol3 = Eq(f(x), x*exp(1 - LambertW(C1*x)))
    sol3b = Eq(f(x),  x*exp(LambertW(C1*x) + 1))
>>>>>>> 72a7b9ba
    sol4 = Eq(log(C1*f(x)) + 2*exp(x/f(x)), 0)
    #sol5 = Eq(log(C1*x*sqrt(1/x)*sqrt(f(x))) + x**2/(2*f(x)**2), 0)
    sol5 = Eq(log(C1*x*sqrt(f(x)/x)) + x**2/(2*f(x)**2), 0)
    sol6 = Eq(-exp(-f(x)/x)*sin(f(x)/x)/2 + log(C1*x) -
            cos(f(x)/x)*exp(-f(x)/x)/2, 0)
    sol7 = Eq(log(C1*f(x)) + 2*sqrt(1 - x/f(x)), 0)
    sol8 = Eq(-atan(f(x)/x) + log(C1*x*sqrt(1 + f(x)**2/x**2)), 0)
    assert dsolve(eq1, hint='1st_homogeneous_coeff_subs_dep_div_indep') in \
        [sol1a, sol1b]
    # indep_div_dep actually has a simpler solution for eq2,
    # but it runs too slow
    assert dsolve(eq2, hint='1st_homogeneous_coeff_subs_dep_div_indep') == sol2
<<<<<<< HEAD
    assert dsolve(eq3, hint='1st_homogeneous_coeff_best') in [sol3a, sol3bs]
=======
    assert  dsolve(eq3, hint='1st_homogeneous_coeff_best') in [sol3b, sol3]
>>>>>>> 72a7b9ba
    assert dsolve(eq4, hint='1st_homogeneous_coeff_best') == sol4
    assert dsolve(eq5, hint='1st_homogeneous_coeff_best') == sol5
    assert dsolve(eq6, hint='1st_homogeneous_coeff_subs_dep_div_indep') == sol6
    assert dsolve(eq7, hint='1st_homogeneous_coeff_best') == sol7
    assert dsolve(eq8, hint='1st_homogeneous_coeff_best') == sol8
    # checks are below


@slow
def test_1st_homogeneous_coeff_ode_check14568():
    # These are the checkodesols from test_homogeneous_coeff_ode1.
    eq1 = f(x)/x*cos(f(x)/x) - (x/f(x)*sin(f(x)/x) + cos(f(x)/x))*f(x).diff(x)
    eq4 = 2*f(x)*exp(x/f(x)) + f(x)*f(x).diff(x) - 2*x*exp(x/f(x))*f(x).diff(x)
    eq5 = 2*x**2*f(x) + f(x)**3 + (x*f(x)**2 - 2*x**3)*f(x).diff(x)
    eq6 = x*exp(f(x)/x) - f(x)*sin(f(x)/x) + x*sin(f(x)/x)*f(x).diff(x)
    eq8 = x + f(x) - (x - f(x))*f(x).diff(x)
    sol1 = Eq(f(x)*sin(f(x)/x), C1)
    sol4 = Eq(log(C1*f(x)) + 2*exp(x/f(x)), 0)
    sol5 = Eq(log(C1*x*sqrt(1/x)*sqrt(f(x))) + x**2/(2*f(x)**2), 0)
    sol6 = Eq(-exp(-f(x)/x)*sin(f(x)/x)/2 + log(C1*x) -
            cos(f(x)/x)*exp(-f(x)/x)/2, 0)
    sol8 = Eq(-atan(f(x)/x) + log(C1*x*sqrt(1 + f(x)**2/x**2)), 0)
    assert checkodesol(eq1, sol1, order=1, solve_for_func=False)[0]
    assert checkodesol(eq4, sol4, order=1, solve_for_func=False)[0]
    assert checkodesol(eq5, sol5, order=1, solve_for_func=False)[0]
    assert checkodesol(eq6, sol6, order=1, solve_for_func=False)[0]
    assert checkodesol(eq8, sol8, order=1, solve_for_func=False)[0]


@XFAIL
def test_1st_homogeneous_coeff_ode_check2():
    skip('This is a known issue.')
    # checker cannot determine that the following expression, z, is
    # zero:
    '''
    >>> checkodesol(eq2, sol2, order=1, solve_for_func=False)
    (False, x*(-sin(f(x)/x) + 2*cos(f(x)/(2*x))**2*tan(f(x)/(2*x))))
    >>> checkodesol(eq2, sol2, order=1, solve_for_func=1)
    (False, x*(-C1**2*sin(2*atan(x/C1)) + 2*C1*x - x**2*sin(2*atan(x/C1))))
    >>> z = _[1]
    >>> z.subs(zip((x,C1),(2,3))).n()
    0.e-124
    >>> z.subs(zip((x,C1),(2,.3))).n()
    4.44089209850063e-16
    >>> z.subs(zip((x,C1),(12,.3))).n()
    0
    '''
    eq2 = x*f(x).diff(x) - f(x) - x*sin(f(x)/x)
    sol2 = Eq(x/tan(f(x)/(2*x)), C1)
    assert checkodesol(eq2, sol2, order=1, solve_for_func=False)[0]


@XFAIL
def test_1st_homogeneous_coeff_ode_check3():
    skip('This is a known issue.')
    # checker cannot determine that the following expression is zero:
    # (False,
    #   x*(log(exp(-LambertW(C1*x))) +
    #   LambertW(C1*x))*exp(-LambertW(C1*x) + 1))
    eq3 = f(x) + (x*log(f(x)/x) - 2*x)*diff(f(x), x)
    sol3a = Eq(f(x), x*exp(1 - LambertW(C1*x)))
    assert checkodesol(eq3, sol3a, solve_for_func=True)[0]
    # Checker can't verify this form either
    # (False,
    #   C1*(log(C1*LambertW(C2*x)/x) + LambertW(C2*x) - 1)*LambertW(C2*x))
    # It is because a = W(a)*exp(W(a)), so log(a) == log(W(a)) + W(a) and C2 =
    # -E/C1 (which can be verified by solving with simplify=False).
    sol3b = Eq(f(x), C1*LambertW(C2*x))
    assert checkodesol(eq3, sol3b, solve_for_func=True)[0]
    # and without an assumption about x and f(x), the implicit form doesn't
    # resolve, either:
    # (False, (log(f(x)/x) + log(x/f(x)))*f(x))
    sol3 = Eq(-f(x)/(1 + log(x/f(x))), C1)
    assert checkodesol(eq3, sol3, order=1, solve_for_func=False)[0]


@XFAIL
def test_1st_homogeneous_coeff_ode_check7():
    skip('This is a known issue.')
    # checker cannot solve for the function and cannot determine that
    # the result is zero:
    '''
    >>> checkodesol(eq7, sol7, order=1, solve_for_func=True)
    (False, (x + sqrt(-x*f(x) + f(x)**2))*(x*f(x) -
    sqrt(-x/f(x) + 1)*f(x)**2)*f(x) -
    (x**2*f(x) - (-x + f(x))*f(x)**2)*f(x))
    '''
    eq7 = (x + sqrt(f(x)**2 - x*f(x)))*f(x).diff(x) - f(x)
    sol7 = Eq(log(C1*f(x)) + 2*sqrt(1 - x/f(x)), 0)
    assert checkodesol(eq7, sol7, order=1, solve_for_func=False)[0]


@XFAIL
def test_1st_homogeneous_coeff_ode_check9():
    skip('This is a known issue.')
    # checker cannot solve for the function and cannot determine that
    # the result is zero:
    '''
    >>> checkodesol(eq9, sol9, order=1, solve_for_func=True)
    (False, (x*sqrt(-x**2 + f(x)**2) - x*f(x))*
            (x*sqrt(-x**2/f(x)**2 + 1)*f(x) + x*f(x))*f(x)**2 +
            (-x**2*(-x**2 + f(x)**2) + x**2*f(x)**2)*f(x)**2)
    _u2 = Dummy('u2')
    __a = Dummy('a')
    '''
    eq9 = f(x)**2 + (x*sqrt(f(x)**2 - x**2) - x*f(x))*f(x).diff(x)
    sol9 = Eq(-Integral(-1/(-(1 - sqrt(1 - _u2**2))*_u2 + _u2), (_u2, __a,
        x/f(x))) + log(C1*f(x)), 0)
    assert checkodesol(eq9, sol9, order=1, solve_for_func=False)[0]


@XFAIL
def test_1st_homogeneous_coeff_ode2():
    eq1 = f(x).diff(x) - f(x)/x + 1/sin(f(x)/x)
    eq2 = x**2 + f(x)**2 - 2*x*f(x)*f(x).diff(x)
    eq3 = x*exp(f(x)/x) + f(x) - x*f(x).diff(x)
    sol1 = Eq(f(x), x*acos(log(C1*x)))
    sol2 = set([Eq(f(x), -sqrt(C1*x + x**2)), Eq(f(x), sqrt(C1*x + x**2))])
    sol3 = Eq(f(x), log((-1/log(C1*x))**x))
    # specific hints are applied for speed reasons
    assert dsolve(eq1, hint='1st_homogeneous_coeff_subs_dep_div_indep') == sol1
    assert set(dsolve(eq2, hint='1st_homogeneous_coeff_best')) == sol2
    assert dsolve(eq3, hint='1st_homogeneous_coeff_subs_dep_div_indep') == sol3
    assert checkodesol(eq1, sol1, order=1, solve_for_func=False)[0]
    assert all(i[0] for i in
            checkodesol(eq2, sol2, order=1, solve_for_func=False))
    # the solution doesn't check...perhaps there is something wrong with the
    # routine or the solver?
    assert checkodesol(eq3, sol3, order=1, solve_for_func=False)[0]


@XFAIL
def test_1st_homogeneous_coeff_ode2_check3():
    # simplify() will need to get way better before it can do this one
    eq3 = x*exp(f(x)/x) + f(x) - x*f(x).diff(x)
    sol3 = Eq(f(x), log(log(C1/x)**(-x)))
    assert checkodesol(eq3, sol3, order=1, solve_for_func=False)[0]


def test_1st_homogeneous_coeff_ode3():
    # The standard integration engine cannot handle one of the integrals
    # involved (see issue 1452).  meijerg code comes up with an answer, but in
    # unconventional form.
    # checkodesol fails for this equation, so its test is in
    # test_homogeneous_order_ode1_sol above. It has to compare string
    # expressions because u2 is a dummy variable.
    eq = f(x)**2 + (x*sqrt(f(x)**2 - x**2) - x*f(x))*f(x).diff(x)
    sol = Eq(Piecewise((-acosh(f(x)/x), 1 < abs(f(x)**2/x**2)),
                       (I*asin(f(x)/x), True)) + log(C1*f(x)), 0)
    assert dsolve(eq, hint='1st_homogeneous_coeff_subs_indep_div_dep') == sol


@XFAIL
def test_1st_homogeneous_coeff_ode3_check():
    eq = f(x)**2 + (x*sqrt(f(x)**2 - x**2) - x*f(x))*f(x).diff(x)
    sol = Eq(f(x)**2 - C1*x, f(x)*sqrt(f(x)**2 - x**2))
    assert checkodesol(eq, sol, solve_for_func=False)[0]


def test_1st_homogeneous_coeff_corner_case():
    eq1 = f(x).diff(x) - f(x)/x
    c1 = classify_ode(eq1, f(x))
    eq2 = x*f(x).diff(x) - f(x)
    c2 = classify_ode(eq2, f(x))
    sdi = "1st_homogeneous_coeff_subs_dep_div_indep"
    sid = "1st_homogeneous_coeff_subs_indep_div_dep"
    assert sid not in c1 and sdi not in c1
    assert sid not in c2 and sdi not in c2


def test_nth_linear_constant_coeff_homogeneous():
    # From Exercise 20, in Ordinary Differential Equations,
    #                      Tenenbaum and Pollard, pg. 220
    a = Symbol('a', positive=True)
    k = Symbol('k', real=True)
    eq1 = f(x).diff(x, 2) + 2*f(x).diff(x)
    eq2 = f(x).diff(x, 2) - 3*f(x).diff(x) + 2*f(x)
    eq3 = f(x).diff(x, 2) - f(x)
    eq4 = f(x).diff(x, 3) + f(x).diff(x, 2) - 6*f(x).diff(x)
    eq5 = 6*f(x).diff(x, 2) - 11*f(x).diff(x) + 4*f(x)
    eq6 = Eq(f(x).diff(x, 2) + 2*f(x).diff(x) - f(x), 0)
    eq7 = diff(f(x), x, 3) + diff(f(x), x, 2) - 10*diff(f(x), x) - 6*f(x)
    eq8 = f(x).diff(x, 4) - f(x).diff(x, 3) - 4*f(x).diff(x, 2) + \
        4*f(x).diff(x)
    eq9 = f(x).diff(x, 4) + 4*f(x).diff(x, 3) + f(x).diff(x, 2) - \
        4*f(x).diff(x) - 2*f(x)
    eq10 = f(x).diff(x, 4) - a**2*f(x)
    eq11 = f(x).diff(x, 2) - 2*k*f(x).diff(x) - 2*f(x)
    eq12 = f(x).diff(x, 2) + 4*k*f(x).diff(x) - 12*k**2*f(x)
    eq13 = f(x).diff(x, 4)
    eq14 = f(x).diff(x, 2) + 4*f(x).diff(x) + 4*f(x)
    eq15 = 3*f(x).diff(x, 3) + 5*f(x).diff(x, 2) + f(x).diff(x) - f(x)
    eq16 = f(x).diff(x, 3) - 6*f(x).diff(x, 2) + 12*f(x).diff(x) - 8*f(x)
    eq17 = f(x).diff(x, 2) - 2*a*f(x).diff(x) + a**2*f(x)
    eq18 = f(x).diff(x, 4) + 3*f(x).diff(x, 3)
    eq19 = f(x).diff(x, 4) - 2*f(x).diff(x, 2)
    eq20 = f(x).diff(x, 4) + 2*f(x).diff(x, 3) - 11*f(x).diff(x, 2) - \
        12*f(x).diff(x) + 36*f(x)
    eq21 = 36*f(x).diff(x, 4) - 37*f(x).diff(x, 2) + 4*f(x).diff(x) + 5*f(x)
    eq22 = f(x).diff(x, 4) - 8*f(x).diff(x, 2) + 16*f(x)
    eq23 = f(x).diff(x, 2) - 2*f(x).diff(x) + 5*f(x)
    eq24 = f(x).diff(x, 2) - f(x).diff(x) + f(x)
    eq25 = f(x).diff(x, 4) + 5*f(x).diff(x, 2) + 6*f(x)
    eq26 = f(x).diff(x, 2) - 4*f(x).diff(x) + 20*f(x)
    eq27 = f(x).diff(x, 4) + 4*f(x).diff(x, 2) + 4*f(x)
    eq28 = f(x).diff(x, 3) + 8*f(x)
    eq29 = f(x).diff(x, 4) + 4*f(x).diff(x, 2)
    eq30 = f(x).diff(x, 5) + 2*f(x).diff(x, 3) + f(x).diff(x)
    sol1 = Eq(f(x), C1 + C2*exp(-2*x))
    sol2 = Eq(f(x), (C1*exp(x) + C2*exp(2*x)))
    sol3 = Eq(f(x), C1*exp(x) + C2*exp(-x))
    sol4 = Eq(f(x), C1 + C2*exp(-3*x) + C3*exp(2*x))
    sol5 = Eq(f(x), C1*exp(x/2) + C2*exp(4*x/3))
    sol6 = Eq(f(x), C1*exp(x*(-1 + sqrt(2))) + C2*exp(x*(-sqrt(2) - 1)))
    sol7 = Eq(f(x),
        C1*exp(3*x) + C2*exp(x*(-2 - sqrt(2))) + C3*exp(x*(-2 + sqrt(2))))
    sol8 = Eq(f(x), C1 + C2*exp(x) + C3*exp(-2*x) + C4*exp(2*x))
    sol9 = Eq(f(x),
        C1*exp(x) + C2*exp(-x) + C3*exp(x*(-2 + sqrt(2))) +
        C4*exp(x*(-2 - sqrt(2))))
    sol10 = Eq(f(x),
        C1*sin(x*sqrt(a)) + C2*cos(x*sqrt(a)) + C3*exp(x*sqrt(a)) +
        C4*exp(-x*sqrt(a)))
    sol11 = Eq(f(x),
        C1*exp(x*(k - sqrt(k**2 + 2))) + C2*exp(x*(k + sqrt(k**2 + 2))))
    sol12 = Eq(f(x),
        C1*exp(2*x*(-2*abs(k) - k)) + C2*exp(2*x*(2*abs(k) - k)))
    sol13 = Eq(f(x), C1 + C2*x + C3*x**2 + C4*x**3)
    sol14 = Eq(f(x), (C1 + C2*x)*exp(-2*x))
    sol15 = Eq(f(x), (C1 + C2*x)*exp(-x) + C3*exp(x/3))
    sol16 = Eq(f(x), (C1 + C2*x + C3*x**2)*exp(2*x))
    sol17 = Eq(f(x), (C1 + C2*x)*exp(a*x))
    sol18 = Eq(f(x), C1 + C2*x + C3*x**2 + C4*exp(-3*x))
    sol19 = Eq(f(x), C1 + C2*x + C3*exp(x*sqrt(2)) + C4*exp(-x*sqrt(2)))
    sol20 = Eq(f(x), (C1 + C2*x)*exp(-3*x) + (C3 + C4*x)*exp(2*x))
    sol21 = Eq(f(x), C1*exp(x/2) + C2*exp(-x) + C3*exp(-x/3) + C4*exp(5*x/6))
    sol22 = Eq(f(x), (C1 + C2*x)*exp(-2*x) + (C3 + C4*x)*exp(2*x))
    sol23 = Eq(f(x), (C1*sin(2*x) + C2*cos(2*x))*exp(x))
    sol24 = Eq(f(x), (C1*sin(x*sqrt(3)/2) + C2*cos(x*sqrt(3)/2))*exp(x/2))
    sol25 = Eq(f(x),
        C1*cos(x*sqrt(3)) + C2*sin(x*sqrt(3)) + C3*sin(x*sqrt(2)) +
        C4*cos(x*sqrt(2)))
    sol26 = Eq(f(x), (C1*sin(4*x) + C2*cos(4*x))*exp(2*x))
    sol27 = Eq(f(x), (C1 + C2*x)*sin(x*sqrt(2)) + (C3 + C4*x)*cos(x*sqrt(2)))
    sol28 = Eq(f(x),
        (C1*sin(x*sqrt(3)) + C2*cos(x*sqrt(3)))*exp(x) + C3*exp(-2*x))
    sol29 = Eq(f(x), C1 + C2*sin(2*x) + C3*cos(2*x) + C4*x)
    sol30 = Eq(f(x), C1 + (C2 + C3*x)*sin(x) + (C4 + C5*x)*cos(x))
    sol1s = constant_renumber(sol1, 'C', 1, 2)
    sol2s = constant_renumber(sol2, 'C', 1, 2)
    sol3s = constant_renumber(sol3, 'C', 1, 2)
    sol4s = constant_renumber(sol4, 'C', 1, 3)
    sol5s = constant_renumber(sol5, 'C', 1, 2)
    sol6s = constant_renumber(sol6, 'C', 1, 2)
    sol7s = constant_renumber(sol7, 'C', 1, 3)
    sol8s = constant_renumber(sol8, 'C', 1, 4)
    sol9s = constant_renumber(sol9, 'C', 1, 4)
    sol10s = constant_renumber(sol10, 'C', 1, 4)
    sol11s = constant_renumber(sol11, 'C', 1, 2)
    sol12s = constant_renumber(sol12, 'C', 1, 2)
    sol13s = constant_renumber(sol13, 'C', 1, 4)
    sol14s = constant_renumber(sol14, 'C', 1, 2)
    sol15s = constant_renumber(sol15, 'C', 1, 3)
    sol16s = constant_renumber(sol16, 'C', 1, 3)
    sol17s = constant_renumber(sol17, 'C', 1, 2)
    sol18s = constant_renumber(sol18, 'C', 1, 4)
    sol19s = constant_renumber(sol19, 'C', 1, 4)
    sol20s = constant_renumber(sol20, 'C', 1, 4)
    sol21s = constant_renumber(sol21, 'C', 1, 4)
    sol22s = constant_renumber(sol22, 'C', 1, 4)
    sol23s = constant_renumber(sol23, 'C', 1, 2)
    sol24s = constant_renumber(sol24, 'C', 1, 2)
    sol25s = constant_renumber(sol25, 'C', 1, 4)
    sol26s = constant_renumber(sol26, 'C', 1, 2)
    sol27s = constant_renumber(sol27, 'C', 1, 4)
    sol28s = constant_renumber(sol28, 'C', 1, 3)
    sol29s = constant_renumber(sol29, 'C', 1, 4)
    sol30s = constant_renumber(sol30, 'C', 1, 5)
    assert dsolve(eq1) in (sol1, sol1s)
    assert dsolve(eq2) in (sol2, sol2s)
    assert dsolve(eq3) in (sol3, sol3s)
    assert dsolve(eq4) in (sol4, sol4s)
    assert dsolve(eq5) in (sol5, sol5s)
    assert dsolve(eq6) in (sol6, sol6s)
    assert dsolve(eq7) in (sol7, sol7s)
    assert dsolve(eq8) in (sol8, sol8s)
    assert dsolve(eq9) in (sol9, sol9s)
    assert dsolve(eq10) in (sol10, sol10s)
    assert dsolve(eq11) in (sol11, sol11s)
    assert dsolve(eq12) in (sol12, sol12s)
    assert dsolve(eq13) in (sol13, sol13s)
    assert dsolve(eq14) in (sol14, sol14s)
    assert dsolve(eq15) in (sol15, sol15s)
    assert dsolve(eq16) in (sol16, sol16s)
    assert dsolve(eq17) in (sol17, sol17s)
    assert dsolve(eq18) in (sol18, sol18s)
    assert dsolve(eq19) in (sol19, sol19s)
    assert dsolve(eq20) in (sol20, sol20s)
    assert dsolve(eq21) in (sol21, sol21s)
    assert dsolve(eq22) in (sol22, sol22s)
    assert dsolve(eq23) in (sol23, sol23s)
    assert dsolve(eq24) in (sol24, sol24s)
    assert dsolve(eq25) in (sol25, sol25s)
    assert dsolve(eq26) in (sol26, sol26s)
    assert dsolve(eq27) in (sol27, sol27s)
    assert dsolve(eq28) in (sol28, sol28s)
    assert dsolve(eq29) in (sol29, sol29s)
    assert dsolve(eq30) in (sol30, sol30s)
    assert checkodesol(eq1, sol1, order=2, solve_for_func=False)[0]
    assert checkodesol(eq2, sol2, order=2, solve_for_func=False)[0]
    assert checkodesol(eq3, sol3, order=2, solve_for_func=False)[0]
    assert checkodesol(eq4, sol4, order=3, solve_for_func=False)[0]
    assert checkodesol(eq5, sol5, order=2, solve_for_func=False)[0]
    assert checkodesol(eq6, sol6, order=2, solve_for_func=False)[0]
    assert checkodesol(eq7, sol7, order=3, solve_for_func=False)[0]
    assert checkodesol(eq8, sol8, order=4, solve_for_func=False)[0]
    assert checkodesol(eq9, sol9, order=4, solve_for_func=False)[0]
    assert checkodesol(eq10, sol10, order=4, solve_for_func=False)[0]
    assert checkodesol(eq11, sol11, order=2, solve_for_func=False)[0]
    assert checkodesol(eq12, sol12, order=2, solve_for_func=False)[0]
    assert checkodesol(eq13, sol13, order=4, solve_for_func=False)[0]
    assert checkodesol(eq14, sol14, order=2, solve_for_func=False)[0]
    assert checkodesol(eq15, sol15, order=3, solve_for_func=False)[0]
    assert checkodesol(eq16, sol16, order=3, solve_for_func=False)[0]
    assert checkodesol(eq17, sol17, order=2, solve_for_func=False)[0]
    assert checkodesol(eq18, sol18, order=4, solve_for_func=False)[0]
    assert checkodesol(eq19, sol19, order=4, solve_for_func=False)[0]
    assert checkodesol(eq20, sol20, order=4, solve_for_func=False)[0]
    assert checkodesol(eq21, sol21, order=4, solve_for_func=False)[0]
    assert checkodesol(eq22, sol22, order=4, solve_for_func=False)[0]
    assert checkodesol(eq23, sol23, order=2, solve_for_func=False)[0]
    assert checkodesol(eq24, sol24, order=2, solve_for_func=False)[0]
    assert checkodesol(eq25, sol25, order=4, solve_for_func=False)[0]
    assert checkodesol(eq26, sol26, order=2, solve_for_func=False)[0]
    assert checkodesol(eq27, sol27, order=4, solve_for_func=False)[0]
    assert checkodesol(eq28, sol28, order=3, solve_for_func=False)[0]
    assert checkodesol(eq29, sol29, order=4, solve_for_func=False)[0]
    assert checkodesol(eq30, sol30, order=5, solve_for_func=False)[0]


def test_nth_linear_constant_coeff_homogeneous_RootOf():
    eq = f(x).diff(x, 5) + 11*f(x).diff(x) - 2*f(x)
    sol = Eq(f(x),
        C1*exp(x*RootOf(x**5 + 11*x - 2, 0)) +
        C2*exp(x*RootOf(x**5 + 11*x - 2, 1)) +
        C3*exp(x*RootOf(x**5 + 11*x - 2, 2)) +
        C4*exp(x*RootOf(x**5 + 11*x - 2, 3)) +
        C5*exp(x*RootOf(x**5 + 11*x - 2, 4)))
    assert dsolve(eq) == sol


@XFAIL
def test_nth_linear_constant_coeff_homogeneous_RootOf_sol():
    eq = f(x).diff(x, 5) + 11*f(x).diff(x) - 2*f(x)
    sol = Eq(f(x),
        C1*exp(x*RootOf(x**5 + 11*x - 2, 0)) +
        C2*exp(x*RootOf(x**5 + 11*x - 2, 1)) +
        C3*exp(x*RootOf(x**5 + 11*x - 2, 2)) +
        C4*exp(x*RootOf(x**5 + 11*x - 2, 3)) +
        C5*exp(x*RootOf(x**5 + 11*x - 2, 4)))
    assert checkodesol(eq, sol, order=5, solve_for_func=False)[0]


def test_undetermined_coefficients_match():
    assert _undetermined_coefficients_match(g(x), x) == {'test': False}
    assert _undetermined_coefficients_match(sin(2*x + sqrt(5)), x) == \
        {'test': True, 'trialset':
            set([cos(2*x + sqrt(5)), sin(2*x + sqrt(5))])}
    assert _undetermined_coefficients_match(sin(x)*cos(x), x) == \
        {'test': False}
    s = set([cos(x), x*cos(x), x**2*cos(x), x**2*sin(x), x*sin(x), sin(x)])
    assert _undetermined_coefficients_match(sin(x)*(x**2 + x + 1), x) == \
        {'test': True, 'trialset': s}
    assert _undetermined_coefficients_match(
        sin(x)*x**2 + sin(x)*x + sin(x), x) == {'test': True, 'trialset': s}
    assert _undetermined_coefficients_match(
        exp(2*x)*sin(x)*(x**2 + x + 1), x
    ) == {
        'test': True, 'trialset': set([exp(2*x)*sin(x), x**2*exp(2*x)*sin(x),
        cos(x)*exp(2*x), x**2*cos(x)*exp(2*x), x*cos(x)*exp(2*x),
        x*exp(2*x)*sin(x)])}
    assert _undetermined_coefficients_match(1/sin(x), x) == {'test': False}
    assert _undetermined_coefficients_match(log(x), x) == {'test': False}
    assert _undetermined_coefficients_match(2**(x)*(x**2 + x + 1), x) == \
        {'test': True, 'trialset': set([2**x, x*2**x, x**2*2**x])}
    assert _undetermined_coefficients_match(x**y, x) == {'test': False}
    assert _undetermined_coefficients_match(exp(x)*exp(2*x + 1), x) == \
        {'test': True, 'trialset': set([exp(1 + 3*x)])}
    assert _undetermined_coefficients_match(sin(x)*(x**2 + x + 1), x) == \
        {'test': True, 'trialset': set([x*cos(x), x*sin(x), x**2*cos(x),
        x**2*sin(x), cos(x), sin(x)])}
    assert _undetermined_coefficients_match(sin(x)*(x + sin(x)), x) == \
        {'test': False}
    assert _undetermined_coefficients_match(sin(x)*(x + sin(2*x)), x) == \
        {'test': False}
    assert _undetermined_coefficients_match(sin(x)*tan(x), x) == \
        {'test': False}
    assert _undetermined_coefficients_match(
        x**2*sin(x)*exp(x) + x*sin(x) + x, x
    ) == {
        'test': True, 'trialset': set([x**2*cos(x)*exp(x), x, cos(x), S(1),
        exp(x)*sin(x), sin(x), x*exp(x)*sin(x), x*cos(x), x*cos(x)*exp(x),
        x*sin(x), cos(x)*exp(x), x**2*exp(x)*sin(x)])}
    assert _undetermined_coefficients_match(4*x*sin(x - 2), x) == {
        'trialset': set([x*cos(x - 2), x*sin(x - 2), cos(x - 2), sin(x - 2)]),
        'test': True,
    }
    assert _undetermined_coefficients_match(2**x*x, x) == \
        {'test': True, 'trialset': set([2**x, x*2**x])}
    assert _undetermined_coefficients_match(2**x*exp(2*x), x) == \
        {'test': True, 'trialset': set([2**x*exp(2*x)])}
    assert _undetermined_coefficients_match(exp(-x)/x, x) == \
        {'test': False}
    # Below are from Ordinary Differential Equations,
    #                Tenenbaum and Pollard, pg. 231
    assert _undetermined_coefficients_match(S(4), x) == \
        {'test': True, 'trialset': set([S(1)])}
    assert _undetermined_coefficients_match(12*exp(x), x) == \
        {'test': True, 'trialset': set([exp(x)])}
    assert _undetermined_coefficients_match(exp(I*x), x) == \
        {'test': True, 'trialset': set([exp(I*x)])}
    assert _undetermined_coefficients_match(sin(x), x) == \
        {'test': True, 'trialset': set([cos(x), sin(x)])}
    assert _undetermined_coefficients_match(cos(x), x) == \
        {'test': True, 'trialset': set([cos(x), sin(x)])}
    assert _undetermined_coefficients_match(8 + 6*exp(x) + 2*sin(x), x) == \
        {'test': True, 'trialset': set([S(1), cos(x), sin(x), exp(x)])}
    assert _undetermined_coefficients_match(x**2, x) == \
        {'test': True, 'trialset': set([S(1), x, x**2])}
    assert _undetermined_coefficients_match(9*x*exp(x) + exp(-x), x) == \
        {'test': True, 'trialset': set([x*exp(x), exp(x), exp(-x)])}
    assert _undetermined_coefficients_match(2*exp(2*x)*sin(x), x) == \
        {'test': True, 'trialset': set([exp(2*x)*sin(x), cos(x)*exp(2*x)])}
    assert _undetermined_coefficients_match(x - sin(x), x) == \
        {'test': True, 'trialset': set([S(1), x, cos(x), sin(x)])}
    assert _undetermined_coefficients_match(x**2 + 2*x, x) == \
        {'test': True, 'trialset': set([S(1), x, x**2])}
    assert _undetermined_coefficients_match(4*x*sin(x), x) == \
        {'test': True, 'trialset': set([x*cos(x), x*sin(x), cos(x), sin(x)])}
    assert _undetermined_coefficients_match(x*sin(2*x), x) == \
        {'test': True, 'trialset':
            set([x*cos(2*x), x*sin(2*x), cos(2*x), sin(2*x)])}
    assert _undetermined_coefficients_match(x**2*exp(-x), x) == \
        {'test': True, 'trialset': set([x*exp(-x), x**2*exp(-x), exp(-x)])}
    assert _undetermined_coefficients_match(2*exp(-x) - x**2*exp(-x), x) == \
        {'test': True, 'trialset': set([x*exp(-x), x**2*exp(-x), exp(-x)])}
    assert _undetermined_coefficients_match(exp(-2*x) + x**2, x) == \
        {'test': True, 'trialset': set([S(1), x, x**2, exp(-2*x)])}
    assert _undetermined_coefficients_match(x*exp(-x), x) == \
        {'test': True, 'trialset': set([x*exp(-x), exp(-x)])}
    assert _undetermined_coefficients_match(x + exp(2*x), x) == \
        {'test': True, 'trialset': set([S(1), x, exp(2*x)])}
    assert _undetermined_coefficients_match(sin(x) + exp(-x), x) == \
        {'test': True, 'trialset': set([cos(x), sin(x), exp(-x)])}
    assert _undetermined_coefficients_match(exp(x), x) == \
        {'test': True, 'trialset': set([exp(x)])}
    # converted from sin(x)**2
    assert _undetermined_coefficients_match(S(1)/2 - cos(2*x)/2, x) == \
        {'test': True, 'trialset': set([S(1), cos(2*x), sin(2*x)])}
    # converted from exp(2*x)*sin(x)**2
    assert _undetermined_coefficients_match(
        exp(2*x)*(S(1)/2 + cos(2*x)/2), x
    ) == {
        'test': True, 'trialset': set([exp(2*x)*sin(2*x), cos(2*x)*exp(2*x),
        exp(2*x)])}
    assert _undetermined_coefficients_match(2*x + sin(x) + cos(x), x) == \
        {'test': True, 'trialset': set([S(1), x, cos(x), sin(x)])}
    # converted from sin(2*x)*sin(x)
    assert _undetermined_coefficients_match(cos(x)/2 - cos(3*x)/2, x) == \
        {'test': True, 'trialset': set([cos(x), cos(3*x), sin(x), sin(3*x)])}
    assert _undetermined_coefficients_match(cos(x**2), x) == {'test': False}
    assert _undetermined_coefficients_match(2**(x**2), x) == {'test': False}


def test_nth_linear_constant_coeff_undetermined_coefficients():
    hint = 'nth_linear_constant_coeff_undetermined_coefficients'
    g = exp(-x)
    f2 = f(x).diff(x, 2)
    c = 3*f(x).diff(x, 3) + 5*f2 + f(x).diff(x) - f(x) - x
    eq1 = c - x*g
    eq2 = c - g
    # 3-27 below are from Ordinary Differential Equations,
    #                     Tenenbaum and Pollard, pg. 231
    eq3 = f2 + 3*f(x).diff(x) + 2*f(x) - 4
    eq4 = f2 + 3*f(x).diff(x) + 2*f(x) - 12*exp(x)
    eq5 = f2 + 3*f(x).diff(x) + 2*f(x) - exp(I*x)
    eq6 = f2 + 3*f(x).diff(x) + 2*f(x) - sin(x)
    eq7 = f2 + 3*f(x).diff(x) + 2*f(x) - cos(x)
    eq8 = f2 + 3*f(x).diff(x) + 2*f(x) - (8 + 6*exp(x) + 2*sin(x))
    eq9 = f2 + f(x).diff(x) + f(x) - x**2
    eq10 = f2 - 2*f(x).diff(x) - 8*f(x) - 9*x*exp(x) - 10*exp(-x)
    eq11 = f2 - 3*f(x).diff(x) - 2*exp(2*x)*sin(x)
    eq12 = f(x).diff(x, 4) - 2*f2 + f(x) - x + sin(x)
    eq13 = f2 + f(x).diff(x) - x**2 - 2*x
    eq14 = f2 + f(x).diff(x) - x - sin(2*x)
    eq15 = f2 + f(x) - 4*x*sin(x)
    eq16 = f2 + 4*f(x) - x*sin(2*x)
    eq17 = f2 + 2*f(x).diff(x) + f(x) - x**2*exp(-x)
    eq18 = f(x).diff(x, 3) + 3*f2 + 3*f(x).diff(x) + f(x) - 2*exp(-x) + \
        x**2*exp(-x)
    eq19 = f2 + 3*f(x).diff(x) + 2*f(x) - exp(-2*x) - x**2
    eq20 = f2 - 3*f(x).diff(x) + 2*f(x) - x*exp(-x)
    eq21 = f2 + f(x).diff(x) - 6*f(x) - x - exp(2*x)
    eq22 = f2 + f(x) - sin(x) - exp(-x)
    eq23 = f(x).diff(x, 3) - 3*f2 + 3*f(x).diff(x) - f(x) - exp(x)
    # sin(x)**2
    eq24 = f2 + f(x) - S(1)/2 - cos(2*x)/2
    # exp(2*x)*sin(x)**2
    eq25 = f(x).diff(x, 3) - f(x).diff(x) - exp(2*x)*(S(1)/2 - cos(2*x)/2)
    eq26 = (f(x).diff(x, 5) + 2*f(x).diff(x, 3) + f(x).diff(x) - 2*x -
        sin(x) - cos(x))
    # sin(2*x)*sin(x), skip 3127 for now, match bug
    eq27 = f2 + f(x) - cos(x)/2 + cos(3*x)/2
    eq28 = f(x).diff(x) - 1
    sol1 = Eq(f(x),
        -1 - x + (C1 + C2*x - 3*x**2/32 - x**3/24)*exp(-x) + C3*exp(x/3))
    sol2 = Eq(f(x), -1 - x + (C1 + C2*x - x**2/8)*exp(-x) + C3*exp(x/3))
    sol3 = Eq(f(x), 2 + C1*exp(-x) + C2*exp(-2*x))
    sol4 = Eq(f(x), 2*exp(x) + C1*exp(-x) + C2*exp(-2*x))
    sol5 = Eq(f(x), C1*exp(-x) + C2*exp(-2*x) + (S(1)/10 - 3*I/10)*exp(I*x))
    sol6 = Eq(f(x), -3*cos(x)/10 + sin(x)/10 + C1*exp(-x) + C2*exp(-2*x))
    sol7 = Eq(f(x), cos(x)/10 + 3*sin(x)/10 + C1*exp(-x) + C2*exp(-2*x))
    sol8 = Eq(f(x),
        4 - 3*cos(x)/5 + sin(x)/5 + exp(x) + C1*exp(-x) + C2*exp(-2*x))
    sol9 = Eq(f(x),
        -2*x + x**2 + (C1*sin(x*sqrt(3)/2) + C2*cos(x*sqrt(3)/2))*exp(-x/2))
    sol10 = Eq(f(x), -x*exp(x) - 2*exp(-x) + C1*exp(-2*x) + C2*exp(4*x))
    sol11 = Eq(f(x), C1 + C2*exp(3*x) + (-3*sin(x) - cos(x))*exp(2*x)/5)
    sol12 = Eq(f(x), x - sin(x)/4 + (C1 + C2*x)*exp(-x) + (C3 + C4*x)*exp(x))
    sol13 = Eq(f(x), C1 + x**3/3 + C2*exp(-x))
    sol14 = Eq(f(x), C1 - x - sin(2*x)/5 - cos(2*x)/10 + x**2/2 + C2*exp(-x))
    sol15 = Eq(f(x), (C1 + x)*sin(x) + (C2 - x**2)*cos(x))
    sol16 = Eq(f(x), (C1 + x/16)*sin(2*x) + (C2 - x**2/8)*cos(2*x))
    sol17 = Eq(f(x), (C1 + C2*x + x**4/12)*exp(-x))
    sol18 = Eq(f(x), (C1 + C2*x + C3*x**2 - x**5/60 + x**3/3)*exp(-x))
    sol19 = Eq(f(x), S(7)/4 - 3*x/2 + x**2/2 + C1*exp(-x) + (C2 - x)*exp(-2*x))
    sol20 = Eq(f(x), C1*exp(x) + C2*exp(2*x) + (6*x + 5)*exp(-x)/36)
    sol21 = Eq(f(x), -S(1)/36 - x/6 + C1*exp(-3*x) + (C2 + x/5)*exp(2*x))
    sol22 = Eq(f(x), C1*sin(x) + (C2 - x/2)*cos(x) + exp(-x)/2)
    sol23 = Eq(f(x), (C1 + C2*x + C3*x**2 + x**3/6)*exp(x))
    sol24 = Eq(f(x), S(1)/2 - cos(2*x)/6 + C1*sin(x) + C2*cos(x))
    sol25 = Eq(f(x), C1 + C2*exp(-x) + C3*exp(x) +
               (-21*sin(2*x) + 27*cos(2*x) + 130)*exp(2*x)/1560)
    sol26 = Eq(f(x),
        C1 + (C2 + C3*x - x**2/8)*sin(x) + (C4 + C5*x + x**2/8)*cos(x) + x**2)
    sol27 = Eq(f(x), cos(3*x)/16 + C1*cos(x) + (C2 + x/4)*sin(x))
    sol28 = Eq(f(x), C1 + x)
    sol1s = constant_renumber(sol1, 'C', 1, 3)
    sol2s = constant_renumber(sol2, 'C', 1, 3)
    sol3s = constant_renumber(sol3, 'C', 1, 2)
    sol4s = constant_renumber(sol4, 'C', 1, 2)
    sol5s = constant_renumber(sol5, 'C', 1, 2)
    sol6s = constant_renumber(sol6, 'C', 1, 2)
    sol7s = constant_renumber(sol7, 'C', 1, 2)
    sol8s = constant_renumber(sol8, 'C', 1, 2)
    sol9s = constant_renumber(sol9, 'C', 1, 2)
    sol10s = constant_renumber(sol10, 'C', 1, 2)
    sol11s = constant_renumber(sol11, 'C', 1, 2)
    sol12s = constant_renumber(sol12, 'C', 1, 2)
    sol13s = constant_renumber(sol13, 'C', 1, 4)
    sol14s = constant_renumber(sol14, 'C', 1, 2)
    sol15s = constant_renumber(sol15, 'C', 1, 2)
    sol16s = constant_renumber(sol16, 'C', 1, 2)
    sol17s = constant_renumber(sol17, 'C', 1, 2)
    sol18s = constant_renumber(sol18, 'C', 1, 3)
    sol19s = constant_renumber(sol19, 'C', 1, 2)
    sol20s = constant_renumber(sol20, 'C', 1, 2)
    sol21s = constant_renumber(sol21, 'C', 1, 2)
    sol22s = constant_renumber(sol22, 'C', 1, 2)
    sol23s = constant_renumber(sol23, 'C', 1, 3)
    sol24s = constant_renumber(sol24, 'C', 1, 2)
    sol25s = constant_renumber(sol25, 'C', 1, 3)
    sol26s = constant_renumber(sol26, 'C', 1, 5)
    sol27s = constant_renumber(sol27, 'C', 1, 2)
    assert dsolve(eq1, hint=hint) in (sol1, sol1s)
    assert dsolve(eq2, hint=hint) in (sol2, sol2s)
    assert dsolve(eq3, hint=hint) in (sol3, sol3s)
    assert dsolve(eq4, hint=hint) in (sol4, sol4s)
    assert dsolve(eq5, hint=hint) in (sol5, sol5s)
    assert dsolve(eq6, hint=hint) in (sol6, sol6s)
    assert dsolve(eq7, hint=hint) in (sol7, sol7s)
    assert dsolve(eq8, hint=hint) in (sol8, sol8s)
    assert dsolve(eq9, hint=hint) in (sol9, sol9s)
    assert dsolve(eq10, hint=hint) in (sol10, sol10s)
    assert dsolve(eq11, hint=hint) in (sol11, sol11s)
    assert dsolve(eq12, hint=hint) in (sol12, sol12s)
    assert dsolve(eq13, hint=hint) in (sol13, sol13s)
    assert dsolve(eq14, hint=hint) in (sol14, sol14s)
    assert dsolve(eq15, hint=hint) in (sol15, sol15s)
    assert dsolve(eq16, hint=hint) in (sol16, sol16s)
    assert dsolve(eq17, hint=hint) in (sol17, sol17s)
    assert dsolve(eq18, hint=hint) in (sol18, sol18s)
    assert dsolve(eq19, hint=hint) in (sol19, sol19s)
    assert dsolve(eq20, hint=hint) in (sol20, sol20s)
    assert dsolve(eq21, hint=hint) in (sol21, sol21s)
    assert dsolve(eq22, hint=hint) in (sol22, sol22s)
    assert dsolve(eq23, hint=hint) in (sol23, sol23s)
    assert dsolve(eq24, hint=hint) in (sol24, sol24s)
    assert dsolve(eq25, hint=hint) in (sol25, sol25s)
    assert dsolve(eq26, hint=hint) in (sol26, sol26s)
    assert dsolve(eq27, hint=hint) in (sol27, sol27s)
    assert dsolve(eq28, hint=hint) == sol28
    assert checkodesol(eq1, sol1, order=3, solve_for_func=False)[0]
    assert checkodesol(eq2, sol2, order=3, solve_for_func=False)[0]
    assert checkodesol(eq3, sol3, order=2, solve_for_func=False)[0]
    assert checkodesol(eq4, sol4, order=2, solve_for_func=False)[0]
    assert checkodesol(eq5, sol5, order=2, solve_for_func=False)[0]
    assert checkodesol(eq6, sol6, order=2, solve_for_func=False)[0]
    assert checkodesol(eq7, sol7, order=2, solve_for_func=False)[0]
    assert checkodesol(eq8, sol8, order=2, solve_for_func=False)[0]
    assert checkodesol(eq9, sol9, order=2, solve_for_func=False)[0]
    assert checkodesol(eq10, sol10, order=2, solve_for_func=False)[0]
    assert checkodesol(eq11, sol11, order=2, solve_for_func=False)[0]
    assert checkodesol(eq12, sol12, order=4, solve_for_func=False)[0]
    assert checkodesol(eq13, sol13, order=2, solve_for_func=False)[0]
    assert checkodesol(eq14, sol14, order=2, solve_for_func=False)[0]
    assert checkodesol(eq15, sol15, order=2, solve_for_func=False)[0]
    assert checkodesol(eq16, sol16, order=2, solve_for_func=False)[0]
    assert checkodesol(eq17, sol17, order=2, solve_for_func=False)[0]
    assert checkodesol(eq18, sol18, order=3, solve_for_func=False)[0]
    assert checkodesol(eq19, sol19, order=2, solve_for_func=False)[0]
    assert checkodesol(eq20, sol20, order=2, solve_for_func=False)[0]
    assert checkodesol(eq21, sol21, order=2, solve_for_func=False)[0]
    assert checkodesol(eq22, sol22, order=2, solve_for_func=False)[0]
    assert checkodesol(eq23, sol23, order=3, solve_for_func=False)[0]
    assert checkodesol(eq24, sol24, order=2, solve_for_func=False)[0]
    assert checkodesol(eq25, sol25, order=3, solve_for_func=False)[0]
    assert checkodesol(eq26, sol26, order=5, solve_for_func=False)[0]
    assert checkodesol(eq27, sol27, order=2, solve_for_func=False)[0]
    assert checkodesol(eq28, sol28, order=1, solve_for_func=False)[0]


@XFAIL
def test_nth_linear_constant_coeff_undetermined_coefficients_imaginary_exp():
    # Equivalent to eq26 in
    # test_nth_linear_constant_coeff_undetermined_coefficients above.
    # This fails because the algorithm for undetermined coefficients
    # doesn't know to multiply exp(I*x) by sufficient x because it is linearly
    # dependent of sin(x) and cos(x).
    eq26a = f(x).diff(x, 5) + 2*f(x).diff(x, 3) + f(x).diff(x) - 2*x - exp(I*x)
    sol26 = Eq(f(x),
        C1 + (C2 + C3*x - x**2/8)*sin(x) + (C4 + C5*x + x**2/8)*cos(x) + x**2)
    assert dsolve(eq26a, hint=hint) == sol26
    assert checkodesol(eq26a, sol26, order=5, solve_for_func=False)[0]


def test_nth_linear_constant_coeff_variation_of_parameters():
    hint = 'nth_linear_constant_coeff_variation_of_parameters'
    g = exp(-x)
    f2 = f(x).diff(x, 2)
    c = 3*f(x).diff(x, 3) + 5*f2 + f(x).diff(x) - f(x) - x
    eq1 = c - x*g
    eq2 = c - g
    eq3 = f(x).diff(x) - 1
    eq4 = f2 + 3*f(x).diff(x) + 2*f(x) - 4
    eq5 = f2 + 3*f(x).diff(x) + 2*f(x) - 12*exp(x)
    eq6 = f2 - 2*f(x).diff(x) - 8*f(x) - 9*x*exp(x) - 10*exp(-x)
    eq7 = f2 + 2*f(x).diff(x) + f(x) - x**2*exp(-x)
    eq8 = f2 - 3*f(x).diff(x) + 2*f(x) - x*exp(-x)
    eq9 = f(x).diff(x, 3) - 3*f2 + 3*f(x).diff(x) - f(x) - exp(x)
    eq10 = f2 + 2*f(x).diff(x) + f(x) - exp(-x)/x
    eq11 = f2 + f(x) - 1/sin(x)*1/cos(x)
    eq12 = f(x).diff(x, 4) - 1/x
    sol1 = Eq(f(x),
        -1 - x + (C1 + C2*x - 3*x**2/32 - x**3/24)*exp(-x) + C3*exp(x/3))
    sol2 = Eq(f(x), -1 - x + (C1 + C2*x - x**2/8)*exp(-x) + C3*exp(x/3))
    sol3 = Eq(f(x), C1 + x)
    sol4 = Eq(f(x), 2 + C1*exp(-x) + C2*exp(-2*x))
    sol5 = Eq(f(x), 2*exp(x) + C1*exp(-x) + C2*exp(-2*x))
    sol6 = Eq(f(x), -x*exp(x) - 2*exp(-x) + C1*exp(-2*x) + C2*exp(4*x))
    sol7 = Eq(f(x), (C1 + C2*x + x**4/12)*exp(-x))
    sol8 = Eq(f(x), C1*exp(x) + C2*exp(2*x) + (6*x + 5)*exp(-x)/36)
    sol9 = Eq(f(x), (C1 + C2*x + C3*x**2 + x**3/6)*exp(x))
    sol10 = Eq(f(x), (C1 + x*(C2 + log(x)))*exp(-x))
    sol11 = Eq(f(x), cos(x)*(C2 - Integral(1/cos(x), x)) + sin(x)*(C1 +
        Integral(1/sin(x), x)))
    sol12 = Eq(f(x), C1 + C2*x + x**3*(C3 + log(x)/6) + C4*x**2)
    sol1s = constant_renumber(sol1, 'C', 1, 3)
    sol2s = constant_renumber(sol2, 'C', 1, 3)
    sol3s = constant_renumber(sol3, 'C', 1, 2)
    sol4s = constant_renumber(sol4, 'C', 1, 2)
    sol5s = constant_renumber(sol5, 'C', 1, 2)
    sol6s = constant_renumber(sol6, 'C', 1, 2)
    sol7s = constant_renumber(sol7, 'C', 1, 2)
    sol8s = constant_renumber(sol8, 'C', 1, 2)
    sol9s = constant_renumber(sol9, 'C', 1, 3)
    sol10s = constant_renumber(sol10, 'C', 1, 2)
    sol11s = constant_renumber(sol11, 'C', 1, 2)
    sol12s = constant_renumber(sol12, 'C', 1, 4)
    assert dsolve(eq1, hint=hint) in (sol1, sol1s)
    assert dsolve(eq2, hint=hint) in (sol2, sol2s)
    assert dsolve(eq3, hint=hint) in (sol3, sol3s)
    assert dsolve(eq4, hint=hint) in (sol4, sol4s)
    assert dsolve(eq5, hint=hint) in (sol5, sol5s)
    assert dsolve(eq6, hint=hint) in (sol6, sol6s)
    assert dsolve(eq7, hint=hint) in (sol7, sol7s)
    assert dsolve(eq8, hint=hint) in (sol8, sol8s)
    assert dsolve(eq9, hint=hint) in (sol9, sol9s)
    assert dsolve(eq10, hint=hint) in (sol10, sol10s)
    assert dsolve(eq11, hint=hint + '_Integral') in (sol11, sol11s)
    assert dsolve(eq12, hint=hint) in (sol12, sol12s)
    assert checkodesol(eq1, sol1, order=3, solve_for_func=False)[0]
    assert checkodesol(eq2, sol2, order=3, solve_for_func=False)[0]
    assert checkodesol(eq3, sol3, order=1, solve_for_func=False)[0]
    assert checkodesol(eq4, sol4, order=2, solve_for_func=False)[0]
    assert checkodesol(eq5, sol5, order=2, solve_for_func=False)[0]
    assert checkodesol(eq6, sol6, order=2, solve_for_func=False)[0]
    assert checkodesol(eq7, sol7, order=2, solve_for_func=False)[0]
    assert checkodesol(eq8, sol8, order=2, solve_for_func=False)[0]
    assert checkodesol(eq9, sol9, order=3, solve_for_func=False)[0]
    assert checkodesol(eq10, sol10, order=2, solve_for_func=False)[0]
    assert checkodesol(eq12, sol12, order=4, solve_for_func=False)[0]


def test_nth_linear_constant_coeff_variation_of_parameters_simplify_False():
    # solve_variation_of_parameters shouldn't attempt to simplify the
    # Wronskian if simplify=False.  If wronskian() ever gets good enough
    # to simplify the result itself, this test might fail.
    hint = 'nth_linear_constant_coeff_variation_of_parameters'
    assert dsolve(f(x).diff(x, 5) + 2*f(x).diff(x, 3) + f(x).diff(x) -
        2*x - exp(I*x), f(x), hint + "_Integral", simplify=False) != \
        dsolve(f(x).diff(x, 5) + 2*f(x).diff(x, 3) + f(x).diff(x) -
        2*x - exp(I*x), f(x), hint + "_Integral", simplify=True)


def test_Liouville_ODE():
    hint = 'Liouville'
    # The first part here used to be test_ODE_1() from test_solvers.py
    eq1 = diff(f(x), x)/x + diff(f(x), x, x)/2 - diff(f(x), x)**2/2
    eq1a = diff(x*exp(-f(x)), x, x)
    # compare to test_unexpanded_Liouville_ODE() below
    eq2 = (eq1*exp(-f(x))/exp(f(x))).expand()
    eq3 = diff(f(x), x, x) + 1/f(x)*(diff(f(x), x))**2 + 1/x*diff(f(x), x)
    eq4 = x*diff(f(x), x, x) + x/f(x)*diff(f(x), x)**2 + x*diff(f(x), x)
    eq5 = Eq((x*exp(f(x))).diff(x, x), 0)
    sol1 = Eq(f(x), log(x/(C1 + C2*x)))
    sol1a = Eq(C1 + C2/x - exp(-f(x)), 0)
    sol2 = sol1
    sol3 = set(
        [Eq(f(x), -sqrt(C1 + C2*log(x))), Eq(f(x), sqrt(C1 + C2*log(x)))])
    sol4 = set([Eq(f(x), sqrt(C1 + C2*exp(x))*exp(-x/2)),
                Eq(f(x), -sqrt(C1 + C2*exp(x))*exp(-x/2))])
    sol5 = Eq(f(x), log(C1 + C2/x))
    sol1s = constant_renumber(sol1, 'C', 1, 2)
    sol2s = constant_renumber(sol2, 'C', 1, 2)
    sol3s = constant_renumber(sol3, 'C', 1, 2)
    sol4s = constant_renumber(sol4, 'C', 1, 2)
    sol5s = constant_renumber(sol5, 'C', 1, 2)
    assert dsolve(eq1, hint=hint) in (sol1, sol1s)
    assert dsolve(eq1a, hint=hint) in (sol1, sol1s)
    assert dsolve(eq2, hint=hint) in (sol2, sol2s)
    assert set(dsolve(eq3, hint=hint)) in (sol3, sol3s)
    assert set(dsolve(eq4, hint=hint)) in (sol4, sol4s)
    assert dsolve(eq5, hint=hint) in (sol5, sol5s)
    assert checkodesol(eq1, sol1, order=2, solve_for_func=False)[0]
    assert checkodesol(eq1a, sol1a, order=2, solve_for_func=False)[0]
    assert checkodesol(eq2, sol2, order=2, solve_for_func=False)[0]
    assert all(i[0] for i in checkodesol(eq3, sol3, order=2,
        solve_for_func=False))
    assert all(i[0] for i in checkodesol(eq4, sol4, order=2,
        solve_for_func=False))
    assert checkodesol(eq5, sol5, order=2, solve_for_func=False)[0]
    not_Liouville1 = classify_ode(diff(f(x), x)/x + f(x)*diff(f(x), x, x)/2 -
        diff(f(x), x)**2/2, f(x))
    not_Liouville2 = classify_ode(diff(f(x), x)/x + diff(f(x), x, x)/2 -
        x*diff(f(x), x)**2/2, f(x))
    assert hint not in not_Liouville1
    assert hint not in not_Liouville2
    assert hint + '_Integral' not in not_Liouville1
    assert hint + '_Integral' not in not_Liouville2


def test_unexpanded_Liouville_ODE():
    # This is the same as eq1 from test_Liouville_ODE() above.
    eq1 = diff(f(x), x)/x + diff(f(x), x, x)/2 - diff(f(x), x)**2/2
    eq2 = eq1*exp(-f(x))/exp(f(x))
    sol2 = Eq(f(x), log(x/(C1 + C2*x)))
    sol2s = constant_renumber(sol2, 'C', 1, 2)
    assert dsolve(eq2) in (sol2, sol2s)
    assert checkodesol(eq2, sol2, order=2, solve_for_func=False)[0]


def test_1686():
    from sympy.abc import A
    eq = x + A*(x + diff(f(x), x) + f(x)) + diff(f(x), x) + f(x) + 2
    assert classify_ode(eq, f(x)) == ('1st_linear',
    'nth_linear_constant_coeff_undetermined_coefficients',
    'nth_linear_constant_coeff_variation_of_parameters',
    '1st_linear_Integral',
    'nth_linear_constant_coeff_variation_of_parameters_Integral')
    # 1765
    eq = (x**2 + f(x)**2)*f(x).diff(x) - 2*x*f(x)
    assert classify_ode(eq, f(x)) == (
        '1st_homogeneous_coeff_best',
        '1st_homogeneous_coeff_subs_indep_div_dep',
        '1st_homogeneous_coeff_subs_dep_div_indep',
        '1st_homogeneous_coeff_subs_indep_div_dep_Integral',
        '1st_homogeneous_coeff_subs_dep_div_indep_Integral')


def test_1726():
    raises(ValueError, lambda: dsolve(f(x, y).diff(x) - y*f(x, y), f(x)))
    assert classify_ode(f(x, y).diff(x) - y*f(x, y), f(x), dict=True) == \
        {'default': None, 'order': 0}
    # See also issue 694, test Z13.
    raises(ValueError, lambda: dsolve(f(x).diff(x), f(y)))
    assert classify_ode(f(x).diff(x), f(y), dict=True) == \
        {'default': None, 'order': 0}


def test_constant_renumber_order_issue2209():
    from sympy.utilities.iterables import variations

    assert constant_renumber(C1*x + C2*y, "C", 1, 2) == \
        constant_renumber(C1*y + C2*x, "C", 1, 2) == \
        C1*x + C2*y
    e = C1*(C2 + x)*(C3 + y)
    for a, b, c in variations([C1, C2, C3], 3):
        assert constant_renumber(a*(b + x)*(c + y), "C", 1, 3) == e


def test_issue_2671():
    k = Symbol("k", real=True)
    t = Symbol('t')
    w = Function('w')
    sol = dsolve(w(t).diff(t, 6) - k**6*w(t), w(t))
    assert len([s for s in sol.atoms(Symbol) if s.name.startswith('C')]) == 6
    assert constantsimp((C1*cos(x) + C2*cos(x))*exp(x), x, 2) == \
        C1*cos(x)*exp(x)
    assert constantsimp(C1*cos(x) + C2*cos(x) + C3*sin(x), x, 2) == \
        C1*cos(x) + C3*sin(x)
    assert constantsimp(exp(C1 + x), x, 1) == C1*exp(x)
    assert constantsimp(2**(C1 + x), x, 1) == C1*2**x
    assert constantsimp(2**(C1 + x), x, 1) == C1*2**x
    assert constantsimp(x + C1 + y, x, 1) == C1 + x
    assert constantsimp(x + C1 + Integral(x, (x, 1, 2)), x, 1) == C1 + x


def test_issue_2013_2331():
    assert homogeneous_order(-log(x) + acosh(x), x) is None
    assert homogeneous_order(y - log(x), x, y) is None

def test_nth_order_linear_euler_eq_homogeneous():
    x,t,a,b,c = symbols('x,t,a,b,c')
    y = Function('y')
    our_hint = "nth_linear_euler_eq_homogeneous"

    eq = diff(f(t),t,4)*t**4 - 13*diff(f(t),t,2)*t**2 + 36*f(t)
    assert our_hint in classify_ode(eq)

    eq = a*y(t)+b*t*diff(y(t),t)+c*t**2*diff(y(t),t,2)
    assert our_hint in classify_ode(eq)

    eq = Eq( -3*diff(f(x),x)*x + 2*x**2*diff(f(x),x,x),0)
    sol = C1 + C2*x**Rational(5,2)
    sols = constant_renumber(sol, 'C', 1, 3)
    assert our_hint in classify_ode(eq)
    assert dsolve(eq, f(x), hint=our_hint).rhs in ( sol, sols )
    assert checkodesol(eq, sol, order=2, solve_for_func=False)[0]

    eq = Eq(3*f(x) - 5*diff(f(x),x)*x + 2*x**2*diff(f(x),x,x),0)
    sol = C1*sqrt(x) + C2*x**3
    sols = constant_renumber(sol, 'C', 1, 3)
    assert our_hint in classify_ode(eq)
    assert dsolve(eq, f(x), hint=our_hint).rhs in ( sol, sols )
    assert checkodesol(eq, sol, order=2, solve_for_func=False)[0]

    eq = Eq(4*f(x) + 5*diff(f(x),x)*x + x**2*diff(f(x),x,x),0)
    sol = (C1 + C2*log(x))/x**2
    sols = constant_renumber(sol, 'C', 1, 3)
    assert our_hint in classify_ode(eq)
    assert dsolve(eq, f(x), hint=our_hint).rhs in ( sol, sols )
    assert checkodesol(eq, sol, order=2, solve_for_func=False)[0]

    eq = Eq(6*f(x) - 6*diff(f(x),x)*x + 1*x**2*diff(f(x),x,x)+x**3*diff(f(x),x,x,x),0)
    sol = dsolve(eq, f(x), hint=our_hint)
    sol = C1/x**2 + C2*x + C3*x**3
    sols = constant_renumber(sol, 'C', 1, 4)
    assert our_hint in classify_ode(eq)
    assert dsolve(eq, f(x), hint=our_hint).rhs in ( sol, sols )
    assert checkodesol(eq, sol, order=2, solve_for_func=False)[0]

    eq = Eq(-125*f(x) + 61*diff(f(x),x)*x -12*x**2*diff(f(x),x,x)+x**3*diff(f(x),x,x,x),0)
    sol = x**5*(C1 + C2*log(x) + C3*log(x)**2)
    sols = constant_renumber(sol, 'C', 1, 4)
    assert our_hint in classify_ode(eq)
    assert dsolve(eq, f(x), hint=our_hint).rhs in ( sol, sols )
    assert checkodesol(eq, sol, order=2, solve_for_func=False)[0]

    eq = t**2*diff(y(t),t,2)+t*diff(y(t),t)-9*y(t)
    sol = C1*t**3 + C2*t**-3
    sols = constant_renumber(sol, 'C', 1, 3)
    assert our_hint in classify_ode(eq)
    assert dsolve(eq, y(t), hint=our_hint).rhs in ( sol, sols )
    assert checkodesol(eq, sol, order=2, solve_for_func=False)[0]<|MERGE_RESOLUTION|>--- conflicted
+++ resolved
@@ -404,11 +404,7 @@
     eq13 = f(x).diff(x) - f(x)*log(f(x))/tan(x)
     sol11 = Eq(f(x), C1*sqrt(1 + tan(x)**2))
     sol12 = Eq(log(-1 + cos(f(x))**2)/2, C1 + 2*x + 2*log(x - 1))
-<<<<<<< HEAD
     sol13 = Eq(log(f(x)*log(f(x))) - log(f(x)), C1 + log(cos(x)**2 - 1)/2 )
-=======
-    sol13 = Eq(log(log(f(x))), C1 + log(cos(x)**2 - 1)/2)
->>>>>>> 72a7b9ba
     assert dsolve(eq11, hint='separable') == simplify(sol11)
     assert dsolve(eq12, hint='separable', simplify=False) == sol12
     assert dsolve(eq13, hint='separable', simplify=False) == sol13
@@ -518,15 +514,10 @@
     sol1a = Eq(f(x)*sin(f(x)/x), C1)
     sol1b = Eq(sqrt(cos(f(x)/x)**2 - 1)*f(x), C1)
     sol2 = Eq(x*sqrt(1 + cos(f(x)/x))/sqrt(-1 + cos(f(x)/x)), C1)
-<<<<<<< HEAD
     # See test_1st_homogeneous_coeff_ode_check3 below for why these are both valid
     sol3a = Eq(f(x), x*exp(1 - LambertW(C1*x)))
     sol3b = Eq(f(x), C1*LambertW(C2*x))
     sol3bs = constant_renumber(sol3b, 'C', 1, 2)
-=======
-    sol3 = Eq(f(x), x*exp(1 - LambertW(C1*x)))
-    sol3b = Eq(f(x),  x*exp(LambertW(C1*x) + 1))
->>>>>>> 72a7b9ba
     sol4 = Eq(log(C1*f(x)) + 2*exp(x/f(x)), 0)
     #sol5 = Eq(log(C1*x*sqrt(1/x)*sqrt(f(x))) + x**2/(2*f(x)**2), 0)
     sol5 = Eq(log(C1*x*sqrt(f(x)/x)) + x**2/(2*f(x)**2), 0)
@@ -539,11 +530,7 @@
     # indep_div_dep actually has a simpler solution for eq2,
     # but it runs too slow
     assert dsolve(eq2, hint='1st_homogeneous_coeff_subs_dep_div_indep') == sol2
-<<<<<<< HEAD
     assert dsolve(eq3, hint='1st_homogeneous_coeff_best') in [sol3a, sol3bs]
-=======
-    assert  dsolve(eq3, hint='1st_homogeneous_coeff_best') in [sol3b, sol3]
->>>>>>> 72a7b9ba
     assert dsolve(eq4, hint='1st_homogeneous_coeff_best') == sol4
     assert dsolve(eq5, hint='1st_homogeneous_coeff_best') == sol5
     assert dsolve(eq6, hint='1st_homogeneous_coeff_subs_dep_div_indep') == sol6
