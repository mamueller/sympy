--- conflicted
+++ resolved
@@ -1,38 +1,18 @@
 """Some utilities that may help.
 """
-<<<<<<< HEAD
-import sys
-
-from iterables import (iff, make_list, flatten, group, split,
-    subsets, variations, numbered_symbols, take, dict_merge)
-
-if sys.version_info[0] <= 2 and sys.version_info[1] < 5:
-    from iterables import any, all
-else:
-    any = any
-    all = all
-=======
 from iterables import (iff, flatten, group, take, subsets,
     variations, numbered_symbols, cartes, capture, any, all, dict_merge,
     postorder_traversal, preorder_traversal, interactive_traversal,
     prefixes, postfixes, sift, topological_sort)
->>>>>>> c9470ac4
 
 from lambdify import lambdify
 from source import source
 
-<<<<<<< HEAD
-from decorator import threaded, xthreaded, deprecated, wraps
-=======
 from decorator import threaded, xthreaded
->>>>>>> c9470ac4
 
 from runtests import test, doctest
 
 from cythonutils import cythonized
 from timeutils import timed
-<<<<<<< HEAD
-=======
 
-from misc import default_sort_key
->>>>>>> c9470ac4
+from misc import default_sort_key