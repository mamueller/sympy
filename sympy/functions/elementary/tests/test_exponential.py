--- conflicted
+++ resolved
@@ -1,17 +1,9 @@
-<<<<<<< HEAD
-from sympy import (symbols, log, Real, nan, oo, I, pi, E, exp, Symbol,
-        LambertW, sqrt, Rational, sin, expand_log, S)
-from sympy.utilities.pytest import XFAIL
-
-def test_exp():
-=======
 from sympy import (symbols, log, Float, nan, oo, zoo, I, pi, E, exp, Symbol,
         LambertW, sqrt, Rational, sin, expand_log, S, sign, nextprime)
 from sympy.utilities.pytest import XFAIL
 
 def test_exp_values():
 
->>>>>>> c9470ac4
     x, y = symbols('x,y')
 
     k = Symbol('k', integer=True)
@@ -79,13 +71,6 @@
     assert exp(I*oo) == nan
     assert exp(y*I*oo) == nan
 
-<<<<<<< HEAD
-    assert exp(x).base is S.Exp1
-    assert exp(x).exp == x
-
-def test_log():
-=======
->>>>>>> c9470ac4
 
 def test_log_values():
     assert log(nan) == nan
@@ -134,10 +119,6 @@
     assert log(2**3, 2) == 3
     assert log(3**3, 3) == 3
 
-<<<<<<< HEAD
-    x, y = symbols('x,y')
-=======
->>>>>>> c9470ac4
 
 def test_log_symbolic():
     x, y = symbols('x,y')
@@ -152,12 +133,8 @@
     assert log(x**y).expand() != y*log(x)
     assert log(x**y).expand(force=True) == y*log(x)
 
-<<<<<<< HEAD
-    x, y = symbols('x,y', positive=True)
-=======
     assert log(x, 2) == log(x)/log(2)
     assert log(E, 2) == 1/log(2)
->>>>>>> c9470ac4
 
 
     p, q = symbols('p,q', positive=True)
@@ -245,26 +222,6 @@
     assert log(x**2).expand() == 2*log(x)
     assert expand_log(log(x**(2+log(2)))) == (2+log(2))*log(x)
 
-<<<<<<< HEAD
-
-def test_exp__as_base_exp():
-    x,y = symbols('x,y')
-
-    assert exp(x)   .as_base_exp()  == (E, x)
-    assert exp(2*x) .as_base_exp()  == (E, 2*x)
-    assert exp(x*y) .as_base_exp()  == (E, x*y)
-
-    # Pow( *expr.as_base_exp() ) == expr    invariant should hold
-    assert E**x     == exp(x)
-    assert E**(2*x) == exp(2*x)
-    assert E**(x*y) == exp(x*y)
-
-def test_infinity():
-    y = Symbol('y')
-    assert exp(I*y) != nan
-    assert exp(I*oo) == nan
-    assert exp(y*I*oo) == nan
-=======
 def test_lambertw():
     x = Symbol('x')
     assert LambertW(x) == LambertW(x)
@@ -294,5 +251,4 @@
     assert exp(-2*x).as_numer_denom() == (1, exp(2*x))
     assert exp(-2).as_numer_denom() == (1, exp(2))
     assert exp(n).as_numer_denom() == (exp(n), 1)
-    assert exp(-n).as_numer_denom() == (1, exp(n))
->>>>>>> c9470ac4
+    assert exp(-n).as_numer_denom() == (1, exp(n))