--- conflicted
+++ resolved
@@ -1418,16 +1418,8 @@
     else:
         israt = True
 
-<<<<<<< HEAD
     if not (ispoly or israt):
         return None
-=======
-    >>> from sympy.holonomic.holonomic import from_sympy
-    >>> from sympy import sin, exp, symbols
-    >>> x = symbols('x')
-    >>> from_sympy(sin(x))
-    HolonomicFunction((1) + (1)Dx**2, x), f(0) = 0, f'(0) = 1
->>>>>>> c71d5acc
 
     R = QQ.old_poly_ring(x)
     _, Dx = DifferentialOperators(R, 'Dx')
