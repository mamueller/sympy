--- conflicted
+++ resolved
@@ -8,12 +8,7 @@
      Point, partial_velocity
 from sympy.physics.mechanics.particle import Particle
 from sympy.physics.mechanics.rigidbody import RigidBody
-<<<<<<< HEAD
 from sympy.physics.mechanics.functions import msubs, find_dynamicsymbols
-=======
-from sympy.physics.mechanics.functions import _mat_inv_mul, _subs_keep_derivs,\
-        _find_dynamicsymbols
->>>>>>> 5dbca603
 from sympy.physics.mechanics.linearize import Linearizer
 from sympy.utilities.exceptions import SymPyDeprecationWarning
 import warnings
@@ -126,46 +121,6 @@
 
         self._fr = None
         self._frstar = None
-<<<<<<< HEAD
-=======
-        self._rhs = None
-        self._aux_eq = None
-
-        # States
-        self._q = None
-        self._qdep = []
-        self._qdot = None
-        self._u = None
-        self._udep = []
-        self._udot = None
-        self._uaux = None
-
-        # Differential Equations Matrices and Map
-        self._k_d = None
-        self._f_d = None
-        self._k_kqdot = None
-        self._k_ku = None
-        self._f_k = None
-        self._qdot_u_map = None
-
-        # Constraint Matrices
-        self._f_h = Matrix([])
-        self._k_nh = Matrix([])
-        self._f_nh = Matrix([])
-        self._k_dnh = Matrix([])
-        self._f_dnh = Matrix([])
-
-        self._coords(q_ind, q_dependent, configuration_constraints)
-        self._speeds(u_ind, u_dependent, velocity_constraints,
-                acceleration_constraints, u_auxiliary)
-        if kd_eqs is not None:
-            self._kindiffeq(kd_eqs)
-
-    def _find_othersymbols(self, inlist, insyms=[]):
-        """Finds all non-dynamic symbols in the expressions."""
-        return list(reduce(set.union, [i.free_symbols for i in inlist]) -
-                    set(insyms))
->>>>>>> 5dbca603
 
         self._initialize_vectors(q_ind, q_dependent, u_ind, u_dependent,
                 u_auxiliary)
@@ -456,14 +411,9 @@
         f_0 = msubs(self._f_k, u_zero) + self._k_kqdot*Matrix(self._qdot)
         f_1 = msubs(self._f_k, qd_zero) + self._k_ku*Matrix(self._u)
         # Break the dynamic differential eqs into f_2 and f_3
-<<<<<<< HEAD
         f_2 = msubs(self._frstar, qd_u_zero)
         f_3 = msubs(self._frstar, ud_zero) + self._fr
-=======
-        f_2 = _subs_keep_derivs(self._frstar, qd_u_zero)
-        f_3 = self._frstar.subs(ud_zero) + self._fr
         f_4 = zeros(len(f_2), 1)
->>>>>>> 5dbca603
 
         # Get the required vector components
         q = self._q
@@ -486,24 +436,15 @@
 
         # Checking for dynamic symbols outside the dynamic differential
         # equations; throws error if there is.
-<<<<<<< HEAD
         sym_list = set(Matrix([q, self._qdot, u, self._udot, uaux, uauxdot]))
         if any(find_dynamicsymbols(i, sym_list) for i in [self._k_kqdot,
-=======
-        insyms = set(q + self._qdot + u + self._udot + uaux + uauxdot)
-        if any(_find_dynamicsymbols(i, insyms) for i in [self._k_kqdot,
->>>>>>> 5dbca603
                 self._k_ku, self._f_k, self._k_dnh, self._f_dnh, self._k_d]):
             raise ValueError('Cannot have dynamicsymbols outside dynamic \
                              forcing vector.')
 
         # Find all other dynamic symbols, forming the forcing vector r.
         # Sort r to make it canonical.
-<<<<<<< HEAD
         r = list(find_dynamicsymbols(self._f_d.subs(uaux_zero), sym_list))
-=======
-        r = list(_find_dynamicsymbols(self._f_d.subs(uaux_zero), insyms))
->>>>>>> 5dbca603
         r.sort(key=default_sort_key)
 
         # Check for any derivatives of variables in r that are also found in r.
